--- conflicted
+++ resolved
@@ -16,16 +16,11 @@
 using System.Threading.Tasks;
 using Azure.Storage.Blobs;
 using Azure.Storage.Blobs.Specialized;
-<<<<<<< HEAD
 using Microsoft.Health.Fhir.SqlServer.Features;
 using Microsoft.Health.Fhir.Store.Export;
-using Microsoft.Health.Fhir.Store.Utils;
-using Microsoft.Health.Internal.Fhir.Sql;
-=======
 using Azure.Storage.Files.DataLake;
 using Microsoft.Health.Fhir.Store.Utils;
 using Task = System.Threading.Tasks.Task;
->>>>>>> bab11cd4
 
 namespace Microsoft.Health.Internal.Fhir.Exporter
 {
@@ -57,12 +52,8 @@
 
         public static void Main(string[] args)
         {
-<<<<<<< HEAD
-            Console.WriteLine($"Source=[{_connectionString}]");
-            if (args.Length > 0 && args[0] == "noqueue")
-=======
+            Console.WriteLine($"Source=[{_connectionString}]"); 
             if (args.Length == 1 && args[0] == "random")
->>>>>>> bab11cd4
             {
                 var count = args.Length > 1 ? int.Parse(args[1]) : 100;
                 RandomReads(count);
@@ -77,12 +68,8 @@
             }
             else
             {
-<<<<<<< HEAD
-                if (RebuildWorkQueue)
-=======
                 Console.WriteLine($"Source=[{Source.ShowConnectionString()}]");
                 if (args.Length > 0 && args[0] == "noqueue")
->>>>>>> bab11cd4
                 {
                     ExportNoQueue();
                 }
@@ -278,13 +265,8 @@
         {
             var startId = LastUpdatedToResourceSurrogateId(StartDate);
             var endId = LastUpdatedToResourceSurrogateId(EndDate);
-<<<<<<< HEAD
             var resourceTypeId = Store.GetResourceTypeId(ResourceType);
             var ranges = Store.GetSurrogateIdRanges(resourceTypeId, startId, endId, UnitSize).ToList();
-=======
-            var resourceTypeId = Source.GetResourceTypeId(ResourceType);
-            var ranges = Source.GetSurrogateIdRanges(resourceTypeId, startId, endId, UnitSize, (int)(2e9 / UnitSize)).ToList();
->>>>>>> bab11cd4
             Console.WriteLine($"ExportNoQueue.{ResourceType}: ranges={ranges.Count}.");
             var container = GetContainer(BlobConnectionString, BlobContainerName);
             foreach (var range in ranges)
@@ -482,16 +464,9 @@
         {
             var startId = LastUpdatedToResourceSurrogateId(StartDate);
             var endId = LastUpdatedToResourceSurrogateId(EndDate);
-<<<<<<< HEAD
-            var resourceTypeId = Store.GetResourceTypeId(resourceType);
-            var ranges = Store.GetSurrogateIdRanges(resourceTypeId, startId, endId, unitSize);
+            var resourceTypeId = Source.GetResourceTypeId(resourceType);
+            var ranges = Source.GetSurrogateIdRanges(resourceTypeId, startId, endId, unitSize);
             var strings = ranges.Select(_ => $"{_.UnitId};{resourceTypeId};{_.StartId};{_.EndId};{_.ResourceCount}").ToList();
-=======
-            var resourceTypeId = Source.GetResourceTypeId(resourceType);
-            var ranges = Source.GetSurrogateIdRanges(resourceTypeId, startId, endId, unitSize, (int)(2e9 / unitSize));
-
-            var strings = ranges.Select(_ => $"{0};{resourceTypeId};{_.StartId};{_.EndId};{0}").ToList();
->>>>>>> bab11cd4
 
             var queueConn = new SqlConnection(Store.ConnectionString);
             queueConn.Open();
@@ -499,6 +474,7 @@
             drop.ExecuteNonQuery();
             using var create = new SqlCommand("CREATE TABLE ##StoreCopyWorkQueue (String varchar(255))", queueConn) { CommandTimeout = 60 };
             create.ExecuteNonQuery();
+
 
             using var cmd = new SqlCommand("INSERT INTO ##StoreCopyWorkQueue SELECT String FROM @Strings", queueConn) { CommandTimeout = 60 };
             var stringListParam = new SqlParameter { ParameterName = "@Strings" };
