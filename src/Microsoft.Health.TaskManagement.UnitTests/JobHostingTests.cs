--- conflicted
+++ resolved
@@ -60,11 +60,7 @@
 
             CancellationTokenSource tokenSource = new CancellationTokenSource();
 
-<<<<<<< HEAD
-            tokenSource.CancelAfter(TimeSpan.FromSeconds(10));
-=======
             tokenSource.CancelAfter(TimeSpan.FromSeconds(2));
->>>>>>> f491de50
             await jobHosting.ExecuteAsync(0, "test", tokenSource);
 
             Assert.Equal(jobCount, executedJobCount);
@@ -158,11 +154,7 @@
 
             CancellationTokenSource tokenSource = new CancellationTokenSource();
 
-<<<<<<< HEAD
-            tokenSource.CancelAfter(TimeSpan.FromSeconds(5));
-=======
             tokenSource.CancelAfter(TimeSpan.FromSeconds(2));
->>>>>>> f491de50
             await jobHosting.ExecuteAsync(0, "test", tokenSource);
 
             Assert.Equal(JobStatus.Completed, job1.Status);
@@ -237,11 +229,7 @@
 
             CancellationTokenSource tokenSource = new CancellationTokenSource();
 
-<<<<<<< HEAD
-            tokenSource.CancelAfter(TimeSpan.FromSeconds(10));
-=======
             tokenSource.CancelAfter(TimeSpan.FromSeconds(2));
->>>>>>> f491de50
             await jobHosting.ExecuteAsync(0, "test", tokenSource);
 
             Assert.Equal(JobStatus.Completed, job1.Status);
@@ -277,11 +265,7 @@
             jobHosting.MaxRunningJobCount = 1;
 
             CancellationTokenSource tokenSource = new CancellationTokenSource();
-<<<<<<< HEAD
-            tokenSource.CancelAfter(TimeSpan.FromSeconds(5));
-=======
             tokenSource.CancelAfter(TimeSpan.FromSeconds(2));
->>>>>>> f491de50
             Task hostingTask = jobHosting.ExecuteAsync(0, "test", tokenSource);
 
             autoResetEvent.WaitOne();
@@ -302,11 +286,6 @@
                         async (progress, token) =>
                         {
                             progress.Report("Progress");
-<<<<<<< HEAD
-                            await Task.Delay(TimeSpan.FromSeconds(2));
-                            autoResetEvent.Set();
-=======
->>>>>>> f491de50
                             await Task.Delay(TimeSpan.FromSeconds(1));
                             autoResetEvent.Set();
                             await Task.Delay(TimeSpan.FromSeconds(0.5));
@@ -324,11 +303,7 @@
             jobHosting.JobHeartbeatIntervalInSeconds = 1;
 
             CancellationTokenSource tokenSource = new CancellationTokenSource();
-<<<<<<< HEAD
-            tokenSource.CancelAfter(TimeSpan.FromSeconds(5));
-=======
             tokenSource.CancelAfter(TimeSpan.FromSeconds(2));
->>>>>>> f491de50
             Task hostingTask = jobHosting.ExecuteAsync(0, "test", tokenSource, true);
 
             autoResetEvent.WaitOne();
@@ -416,14 +391,8 @@
                 await Task.Delay(TimeSpan.FromSeconds(1));
             }
 
-<<<<<<< HEAD
-            CancellationTokenSource tokenSource = new CancellationTokenSource();
-            tokenSource.CancelAfter(TimeSpan.FromSeconds(10));
-            await jobHosting.ExecuteAsync(0, "test", tokenSource);
-=======
             tokenSource.Cancel();
             host.Wait();
->>>>>>> f491de50
 
             Assert.Equal(numberOfJobs, jobs.Where(t => t.Status == JobStatus.Completed).Count());
             Assert.True(completeErrorNumber > 5, $"completeErrorNumber={completeErrorNumber} > 5");
