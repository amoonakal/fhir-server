﻿// -------------------------------------------------------------------------------------------------
// Copyright (c) Microsoft Corporation. All rights reserved.
// Licensed under the MIT License (MIT). See LICENSE in the repo root for license information.
// -------------------------------------------------------------------------------------------------

using System;
using System.Collections.Generic;
using System.Net;
using System.Threading;
using System.Threading.Channels;
using System.Threading.Tasks;
using Azure;
using EnsureThat;
using MediatR;
using Microsoft.AspNetCore.Components.Forms;
using Microsoft.Extensions.Logging;
using Microsoft.Extensions.Primitives;
using Microsoft.Health.Core.Features.Audit;
using Microsoft.Health.Core.Features.Context;
using Microsoft.Health.Fhir.Core.Extensions;
using Microsoft.Health.Fhir.Core.Features.Audit;
using Microsoft.Health.Fhir.Core.Features.Context;
using Microsoft.Health.Fhir.Core.Features.Operations;
using Microsoft.Health.Fhir.Core.Features.Operations.Import;
using Microsoft.Health.JobManagement;
using Newtonsoft.Json;

namespace Microsoft.Health.Fhir.SqlServer.Features.Operations.Import
{
    [JobTypeId((int)JobType.ImportProcessing)]
    public class ImportProcessingJob : IJob
    {
        private const string CancelledErrorMessage = "Import processing job is canceled.";
        internal const string DefaultCallerAgent = "Microsoft.Health.Fhir.Server";

        private readonly IMediator _mediator;
        private readonly IQueueClient _queueClient;
        private readonly IImportResourceLoader _importResourceLoader;
        private readonly IImporter _importer;
        private readonly IImportErrorStoreFactory _importErrorStoreFactory;
        private readonly RequestContextAccessor<IFhirRequestContext> _contextAccessor;
        private readonly ILogger<ImportProcessingJob> _logger;
        private readonly IAuditLogger _auditLogger;

        public ImportProcessingJob(
            IMediator mediator,
            IQueueClient queueClient,
            IImportResourceLoader importResourceLoader,
            IImporter importer,
            IImportErrorStoreFactory importErrorStoreFactory,
            RequestContextAccessor<IFhirRequestContext> contextAccessor,
            ILoggerFactory loggerFactory,
            IAuditLogger auditLogger)
        {
            _mediator = EnsureArg.IsNotNull(mediator, nameof(mediator));
            _queueClient = EnsureArg.IsNotNull(queueClient, nameof(queueClient));
            _importResourceLoader = EnsureArg.IsNotNull(importResourceLoader, nameof(importResourceLoader));
            _importer = EnsureArg.IsNotNull(importer, nameof(importer));
            _importErrorStoreFactory = EnsureArg.IsNotNull(importErrorStoreFactory, nameof(importErrorStoreFactory));
            _contextAccessor = EnsureArg.IsNotNull(contextAccessor, nameof(contextAccessor));
            _logger = EnsureArg.IsNotNull(loggerFactory, nameof(loggerFactory)).CreateLogger<ImportProcessingJob>();
            _auditLogger = EnsureArg.IsNotNull(auditLogger, nameof(auditLogger));
        }

        public async Task<string> ExecuteAsync(JobInfo jobInfo, CancellationToken cancellationToken)
        {
            EnsureArg.IsNotNull(jobInfo, nameof(jobInfo));

            var definition = jobInfo.DeserializeDefinition<ImportProcessingJobDefinition>();
            var currentResult = new ImportProcessingJobResult();

            var fhirRequestContext = new FhirRequestContext(
                    method: "Import",
                    uriString: definition.UriString,
                    baseUriString: definition.BaseUriString,
                    correlationId: jobInfo.GroupId.ToString(),
                    requestHeaders: new Dictionary<string, StringValues>(),
                    responseHeaders: new Dictionary<string, StringValues>())
            {
                IsBackgroundTask = true,
            };

            _contextAccessor.RequestContext = fhirRequestContext;

            try
            {
                cancellationToken.ThrowIfCancellationRequested();

                // Design of error writes is too complex. We do not need separate init and writes. Also, it leads to adding duplicate error records on job restart.
                IImportErrorStore importErrorStore = await _importErrorStoreFactory.InitializeAsync(GetErrorFileName(definition.ResourceType, jobInfo.GroupId, jobInfo.Id), cancellationToken);
                currentResult.ErrorLogLocation = importErrorStore.ErrorFileLocation;

                // Design of resource loader is too complex. There is no need to have any channel and separate load task.
                // This design was driven from assumption that worker/processing job deals with entire large file.
                // This is not true anymore, as worker deals with just small portion of file accessing it by offset.
                // We should just open reader and walk through all needed records in a single thread.
                (Channel<ImportResource> importResourceChannel, Task loadTask) = _importResourceLoader.LoadResources(definition.ResourceLocation, definition.Offset, definition.BytesToRead, definition.ResourceType, definition.ImportMode, cancellationToken);

                // Import to data store
                var importProgress = await _importer.Import(importResourceChannel, importErrorStore, definition.ImportMode, cancellationToken);

<<<<<<< HEAD
                    currentResult.SucceededResources = importProgress.SucceededResources;
                    currentResult.FailedResources = importProgress.FailedResources;
                    currentResult.ErrorLogLocation = importErrorStore.ErrorFileLocation; // I don't see a point of providing error file location when there are no errors.
                    currentResult.ProcessedBytes = importProgress.ProcessedBytes;
=======
                currentResult.SucceededResources = importProgress.SucceededResources;
                currentResult.FailedResources = importProgress.FailedResources;
                currentResult.ErrorLogLocation = importErrorStore.ErrorFileLocation;
                currentResult.ProcessedBytes = importProgress.ProcessedBytes;
>>>>>>> 16aa7812

                _logger.LogJobInformation(jobInfo, "Import Job {JobId} progress: succeed {SucceedCount}, failed: {FailedCount}", jobInfo.Id, currentResult.SucceededResources, currentResult.FailedResources);

                try
                {
                    await loadTask;
                }
                catch (TaskCanceledException tce)
                {
                    _logger.LogJobWarning(tce, jobInfo, nameof(TaskCanceledException));
                    throw;
                }
                catch (OperationCanceledException oce)
                {
                    _logger.LogJobWarning(oce, jobInfo, nameof(OperationCanceledException));
                    throw;
                }
                catch (RequestFailedException ex) when (ex.Status == (int)HttpStatusCode.Forbidden || ex.Status == (int)HttpStatusCode.Unauthorized)
                {
                    _logger.LogJobInformation(ex, jobInfo, "Due to unauthorized request, import processing operation failed.");
                    var error = new ImportJobErrorResult() { ErrorMessage = "Due to unauthorized request, import processing operation failed.", HttpStatusCode = HttpStatusCode.BadRequest };
                    throw new JobExecutionException(ex.Message, error, ex);
                }
                catch (RequestFailedException ex) when (ex.Status == (int)HttpStatusCode.NotFound)
                {
                    _logger.LogJobInformation(ex, jobInfo, "Input file deleted, renamed, or moved during job. Import processing operation failed.");
                    var error = new ImportJobErrorResult() { ErrorMessage = "Input file deleted, renamed, or moved during job. Import processing operation failed.", HttpStatusCode = HttpStatusCode.BadRequest };
                    throw new JobExecutionException(ex.Message, error, ex);
                }
                catch (IntegrationDataStoreException ex)
                {
                    _logger.LogJobInformation(ex, jobInfo, "Failed to access input files.");
                    var error = new ImportJobErrorResult() { ErrorMessage = ex.Message, HttpStatusCode = ex.StatusCode };
                    throw new JobExecutionException(ex.Message, error, ex);
                }
                catch (Exception ex)
                {
                    _logger.LogJobError(ex, jobInfo, "Generic exception. Failed to load data.");
                    var error = new ImportJobErrorResult() { ErrorMessage = "Generic exception. Failed to load data." };
                    throw new JobExecutionException(ex.Message, error, ex);
                }

                jobInfo.Data = currentResult.SucceededResources + currentResult.FailedResources;

                // jobs are small, send on success only
                await ImportOrchestratorJob.SendNotification(JobStatus.Completed, jobInfo, TranslateResult(currentResult), definition.ImportMode, fhirRequestContext, _logger, _auditLogger, _mediator);

                return JsonConvert.SerializeObject(currentResult);
            }
            catch (TaskCanceledException canceledEx)
            {
                _logger.LogJobInformation(canceledEx, jobInfo, CancelledErrorMessage);
                var error = new ImportJobErrorResult() { ErrorMessage = CancelledErrorMessage };
                throw new JobExecutionException(canceledEx.Message, error, canceledEx);
            }
            catch (OperationCanceledException canceledEx)
            {
                _logger.LogJobInformation(canceledEx, jobInfo, "Import processing operation is canceled.");
                var error = new ImportJobErrorResult() { ErrorMessage = CancelledErrorMessage };
                throw new JobExecutionException(canceledEx.Message, error, canceledEx);
            }
            catch (Exception ex)
            {
                _logger.LogJobInformation(ex, jobInfo, "Critical error in import processing job.");
                var error = new ImportJobErrorResult() { ErrorMessage = ex.Message, ErrorDetails = ex.ToString() };
                throw new JobExecutionException(ex.Message, error, ex);
            }
        }

        private static ImportOrchestratorJobResult TranslateResult(ImportProcessingJobResult result)
        {
            return new ImportOrchestratorJobResult { SucceededResources = result.SucceededResources, FailedResources = result.FailedResources, TotalBytes = result.ProcessedBytes };
        }

        private static string GetErrorFileName(string resourceType, long groupId, long jobId)
        {
            return $"{resourceType}{groupId}_{jobId}.ndjson"; // jobId instead of surrogate id
        }
    }
}<|MERGE_RESOLUTION|>--- conflicted
+++ resolved
@@ -99,17 +99,10 @@
                 // Import to data store
                 var importProgress = await _importer.Import(importResourceChannel, importErrorStore, definition.ImportMode, cancellationToken);
 
-<<<<<<< HEAD
-                    currentResult.SucceededResources = importProgress.SucceededResources;
-                    currentResult.FailedResources = importProgress.FailedResources;
-                    currentResult.ErrorLogLocation = importErrorStore.ErrorFileLocation; // I don't see a point of providing error file location when there are no errors.
-                    currentResult.ProcessedBytes = importProgress.ProcessedBytes;
-=======
                 currentResult.SucceededResources = importProgress.SucceededResources;
                 currentResult.FailedResources = importProgress.FailedResources;
                 currentResult.ErrorLogLocation = importErrorStore.ErrorFileLocation;
                 currentResult.ProcessedBytes = importProgress.ProcessedBytes;
->>>>>>> 16aa7812
 
                 _logger.LogJobInformation(jobInfo, "Import Job {JobId} progress: succeed {SucceedCount}, failed: {FailedCount}", jobInfo.Id, currentResult.SucceededResources, currentResult.FailedResources);
 
