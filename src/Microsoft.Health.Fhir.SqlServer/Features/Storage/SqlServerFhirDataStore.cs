// -------------------------------------------------------------------------------------------------
// Copyright (c) Microsoft Corporation. All rights reserved.
// Licensed under the MIT License (MIT). See LICENSE in the repo root for license information.
// -------------------------------------------------------------------------------------------------

using System;
using System.Collections.Generic;
using System.Data;
using System.Globalization;
using System.Linq;
using System.Security.Cryptography;
using System.Threading;
using System.Threading.Tasks;
using EnsureThat;
using Hl7.FhirPath.Sprache;
using Microsoft.Data.SqlClient;
using Microsoft.Extensions.Logging;
using Microsoft.Extensions.Options;
using Microsoft.Health.Core.Features.Context;
using Microsoft.Health.Fhir.Core.Configs;
using Microsoft.Health.Fhir.Core.Exceptions;
using Microsoft.Health.Fhir.Core.Features.Conformance;
using Microsoft.Health.Fhir.Core.Features.Context;
using Microsoft.Health.Fhir.Core.Features.Operations;
using Microsoft.Health.Fhir.Core.Features.Operations.Import;
using Microsoft.Health.Fhir.Core.Features.Persistence;
using Microsoft.Health.Fhir.Core.Features.Persistence.Orchestration;
using Microsoft.Health.Fhir.Core.Models;
using Microsoft.Health.Fhir.SqlServer.Features.Schema.Model;
using Microsoft.Health.Fhir.SqlServer.Features.Storage.TvpRowGeneration;
using Microsoft.Health.Fhir.SqlServer.Features.Storage.TvpRowGeneration.Merge;
using Microsoft.Health.Fhir.ValueSets;
using Microsoft.Health.SqlServer.Features.Client;
using Microsoft.Health.SqlServer.Features.Schema;
using Microsoft.Health.SqlServer.Features.Storage;
using Microsoft.IO;
using Task = System.Threading.Tasks.Task;

namespace Microsoft.Health.Fhir.SqlServer.Features.Storage
{
    /// <summary>
    /// A SQL Server-backed <see cref="IFhirDataStore"/>.
    /// </summary>
    internal class SqlServerFhirDataStore : IFhirDataStore, IProvideCapability
    {
        private const string InitialVersion = "1";

        private readonly RequestContextAccessor<IFhirRequestContext> _requestContextAccessor;
        private readonly SqlServerFhirModel _model;
        private readonly SearchParameterToSearchValueTypeMap _searchParameterTypeMap;
        private readonly RecyclableMemoryStreamManager _memoryStreamManager;
        private readonly IBundleOrchestrator _bundleOrchestrator;
        private readonly CoreFeatureConfiguration _coreFeatures;
        private readonly ISqlRetryService _sqlRetryService;
        private readonly SqlStoreClient<SqlServerFhirDataStore> _sqlStoreClient;
        private readonly SqlConnectionWrapperFactory _sqlConnectionWrapperFactory;
        private readonly ICompressedRawResourceConverter _compressedRawResourceConverter;
        private readonly ILogger<SqlServerFhirDataStore> _logger;
        private readonly SchemaInformation _schemaInformation;
        private readonly IModelInfoProvider _modelInfoProvider;
        private readonly IImportErrorSerializer _importErrorSerializer;
        private static IgnoreInputLastUpdated _ignoreInputLastUpdated;
        private static RawResourceDeduping _rawResourceDeduping;
        private static object _flagLocker = new object();

        public SqlServerFhirDataStore(
            SqlServerFhirModel model,
            SearchParameterToSearchValueTypeMap searchParameterTypeMap,
            IOptions<CoreFeatureConfiguration> coreFeatures,
            IBundleOrchestrator bundleOrchestrator,
            ISqlRetryService sqlRetryService,
            SqlConnectionWrapperFactory sqlConnectionWrapperFactory,
            ICompressedRawResourceConverter compressedRawResourceConverter,
            ILogger<SqlServerFhirDataStore> logger,
            SchemaInformation schemaInformation,
            IModelInfoProvider modelInfoProvider,
            RequestContextAccessor<IFhirRequestContext> requestContextAccessor,
            IImportErrorSerializer importErrorSerializer)
        {
            _model = EnsureArg.IsNotNull(model, nameof(model));
            _searchParameterTypeMap = EnsureArg.IsNotNull(searchParameterTypeMap, nameof(searchParameterTypeMap));
            _coreFeatures = EnsureArg.IsNotNull(coreFeatures?.Value, nameof(coreFeatures));
            _bundleOrchestrator = EnsureArg.IsNotNull(bundleOrchestrator, nameof(bundleOrchestrator));
            _sqlRetryService = EnsureArg.IsNotNull(sqlRetryService, nameof(sqlRetryService));
            _sqlStoreClient = new SqlStoreClient<SqlServerFhirDataStore>(_sqlRetryService, logger);
            _sqlConnectionWrapperFactory = EnsureArg.IsNotNull(sqlConnectionWrapperFactory, nameof(sqlConnectionWrapperFactory));
            _compressedRawResourceConverter = EnsureArg.IsNotNull(compressedRawResourceConverter, nameof(compressedRawResourceConverter));
            _logger = EnsureArg.IsNotNull(logger, nameof(logger));
            _schemaInformation = EnsureArg.IsNotNull(schemaInformation, nameof(schemaInformation));
            _modelInfoProvider = EnsureArg.IsNotNull(modelInfoProvider, nameof(modelInfoProvider));
            _requestContextAccessor = EnsureArg.IsNotNull(requestContextAccessor, nameof(requestContextAccessor));
            _importErrorSerializer = EnsureArg.IsNotNull(importErrorSerializer, nameof(importErrorSerializer));

            _memoryStreamManager = new RecyclableMemoryStreamManager();

            if (_ignoreInputLastUpdated == null)
            {
                lock (_flagLocker)
                {
                    _ignoreInputLastUpdated ??= new IgnoreInputLastUpdated(_sqlRetryService, _logger);
                }
            }

            if (_rawResourceDeduping == null)
            {
                lock (_flagLocker)
                {
                    _rawResourceDeduping ??= new RawResourceDeduping(_sqlRetryService, _logger);
                }
            }
        }

        internal SqlStoreClient<SqlServerFhirDataStore> StoreClient => _sqlStoreClient;

        internal static TimeSpan MergeResourcesTransactionHeartbeatPeriod => TimeSpan.FromSeconds(10);

        public async Task<IDictionary<DataStoreOperationIdentifier, DataStoreOperationOutcome>> MergeAsync(IReadOnlyList<ResourceWrapperOperation> resources, CancellationToken cancellationToken)
        {
            return await MergeAsync(resources, MergeOptions.Default, cancellationToken);
        }

        public async Task<IDictionary<DataStoreOperationIdentifier, DataStoreOperationOutcome>> MergeAsync(IReadOnlyList<ResourceWrapperOperation> resources, MergeOptions mergeOptions, CancellationToken cancellationToken)
        {
            var retries = 0;
            while (true)
            {
                cancellationToken.ThrowIfCancellationRequested();

                try
                {
                    var results = await MergeInternalAsync(resources, false, false, mergeOptions.EnlistInTransaction, retries == 0, cancellationToken); // TODO: Pass correct retries value once we start supporting retries
                    return results;
                }
                catch (Exception e)
                {
                    var trueEx = e is AggregateException ? e.InnerException : e;
                    var sqlEx = trueEx as SqlException;
                    if (sqlEx != null && sqlEx.Number == SqlErrorCodes.Conflict && retries++ < 30) // retries on conflict should never be more than 1, so it is OK to hardcode.
                    {
                        _logger.LogWarning(e, $"Error from SQL database on {nameof(MergeAsync)} retries={{Retries}}", retries);
                        await _sqlRetryService.TryLogEvent(nameof(MergeAsync), "Warn", $"retries={retries}, error={e}, ", null, cancellationToken);
                        await Task.Delay(5000, cancellationToken);
                        continue;
                    }

                    _logger.LogError(e, $"Error from SQL database on {nameof(MergeAsync)} retries={{Retries}}", retries);
                    await _sqlRetryService.TryLogEvent(nameof(MergeAsync), "Error", $"retries={retries}, error={trueEx}", null, cancellationToken);

                    throw trueEx;
                }
            }
        }

        private async Task<IDictionary<DataStoreOperationIdentifier, DataStoreOperationOutcome>> MergeInternalAsync(IReadOnlyList<ResourceWrapperOperation> resources, bool keepLastUpdated, bool keepAllDeleted, bool enlistInTransaction, bool useReplicasForReads, CancellationToken cancellationToken)
        {
            var results = new Dictionary<DataStoreOperationIdentifier, DataStoreOperationOutcome>();
            if (resources == null || resources.Count == 0)
            {
                return results;
            }

            // Ignore input resource version to get latest version from the store.
            // Include invisible records (true parameter), so version is correctly determined in case only invisible is left in store.
            var existingResources = (await GetAsync(resources.Select(r => r.Wrapper.ToResourceKey(true)).Distinct().ToList(), true, useReplicasForReads, cancellationToken)).ToDictionary(r => r.ToResourceKey(true), r => r);

            // Assume that most likely case is that all resources should be updated.
            (var transactionId, var minSequenceId) = await StoreClient.MergeResourcesBeginTransactionAsync(resources.Count, cancellationToken);

            var index = 0;
            var mergeWrappersWithVersions = new List<(MergeResourceWrapper Wrapper, bool KeepVersion, int ResourceVersion, int? ExistingVersion)>();
            var prevResourceId = string.Empty;
            var singleTransaction = enlistInTransaction;
            foreach (var resourceExt in resources) // if list contains more that one version per resource it must be sorted by id and last updated DESC.
            {
                var setAsHistory = prevResourceId == resourceExt.Wrapper.ResourceId; // this assumes that first resource version is the latest one
                prevResourceId = resourceExt.Wrapper.ResourceId;
                var weakETag = resourceExt.WeakETag;
                int? eTag = weakETag == null
                    ? null
                    : (int.TryParse(weakETag.VersionId, out var parsedETag) ? parsedETag : -1); // Set the etag to a sentinel value to enable expected failure paths when updating with both existing and nonexistent resources.

                var resource = resourceExt.Wrapper;
                existingResources.TryGetValue(resource.ToResourceKey(true), out var existingResource);
                var hasVersionToCompare = false;
                var existingVersion = 0;

                // Check for any validation errors
                if (existingResource != null && eTag.HasValue && !string.Equals(eTag.ToString(), existingResource.Version, StringComparison.Ordinal))
                {
                    if (weakETag != null)
                    {
                        // The backwards compatibility behavior of Stu3 is to return 409 Conflict instead of a 412 Precondition Failed
                        if (_modelInfoProvider.Version == FhirSpecification.Stu3)
                        {
                            results.Add(resourceExt.GetIdentifier(), new DataStoreOperationOutcome(new ResourceConflictException(weakETag)));
                            continue;
                        }

                        _logger.LogInformation("PreconditionFailed: ResourceVersionConflict");
                        results.Add(resourceExt.GetIdentifier(), new DataStoreOperationOutcome(new PreconditionFailedException(string.Format(Core.Resources.ResourceVersionConflict, weakETag.VersionId))));
                        continue;
                    }
                }

                // There is no previous version of this resource, check validations and then simply call SP to create new version
                if (existingResource == null)
                {
                    if (resource.IsDeleted && !keepAllDeleted)
                    {
                        // Don't bother marking the resource as deleted since it already does not exist and there are not any other resources in the batch that are not deleted
                        results.Add(resourceExt.GetIdentifier(), new DataStoreOperationOutcome(outcome: null));
                        continue;
                    }

                    if (eTag.HasValue)
                    {
                        // You can't update a resource with a specified version if the resource does not exist
                        if (weakETag != null)
                        {
                            results.Add(resourceExt.GetIdentifier(), new DataStoreOperationOutcome(new ResourceNotFoundException(string.Format(Core.Resources.ResourceNotFoundByIdAndVersion, resource.ResourceTypeName, resource.ResourceId, weakETag.VersionId))));
                            continue;
                        }
                    }

                    if (!resourceExt.AllowCreate)
                    {
                        results.Add(resourceExt.GetIdentifier(), new DataStoreOperationOutcome(new MethodNotAllowedException(Core.Resources.ResourceCreationNotAllowed)));
                        continue;
                    }

                    resource.Version = resourceExt.KeepVersion ? resource.Version : InitialVersion;
                    if (resource.Version == InitialVersion)
                    {
                        hasVersionToCompare = true;
                    }

                    resource.IsHistory = setAsHistory;
                }
                else
                {
                    if (resourceExt.RequireETagOnUpdate && !eTag.HasValue)
                    {
                        // This is a versioned update and no version was specified
                        // TODO: Add this to SQL error codes in AB#88286
                        // The backwards compatibility behavior of Stu3 is to return 412 Precondition Failed instead of a 400 Bad Request
                        if (_modelInfoProvider.Version == FhirSpecification.Stu3)
                        {
                            _logger.LogInformation("PreconditionFailed: IfMatchHeaderRequiredForResource");
                            results.Add(resourceExt.GetIdentifier(), new DataStoreOperationOutcome(new PreconditionFailedException(string.Format(Core.Resources.IfMatchHeaderRequiredForResource, resource.ResourceTypeName))));
                            continue;
                        }

<<<<<<< HEAD
                        results.Add(resourceExt.GetIdentifier(), new DataStoreOperationOutcome(new BadRequestException(string.Format(Core.Resources.IfMatchHeaderRequiredForResource, resource.ResourceTypeName))));
=======
                        _logger.LogInformation("BadRequest: IfMatchHeaderRequiredForResource");
                        results.Add(identifier, new DataStoreOperationOutcome(new BadRequestException(string.Format(Core.Resources.IfMatchHeaderRequiredForResource, resource.ResourceTypeName))));
>>>>>>> b90769b5
                        continue;
                    }

                    if (resource.IsDeleted && existingResource.IsDeleted && !keepAllDeleted)
                    {
                        // Already deleted - don't create a new version
                        results.Add(resourceExt.GetIdentifier(), new DataStoreOperationOutcome(outcome: null));
                        continue;
                    }

                    // Check if resources are equal if its not a Delete action
                    if (!resource.IsDeleted)
                    {
                        // check if the new resource data is same as existing resource data
                        if (ExistingRawResourceIsEqualToInput(resource, existingResource, resourceExt.KeepVersion))
                        {
                            // Send the existing resource in the response
                            results.Add(resourceExt.GetIdentifier(), new DataStoreOperationOutcome(new UpsertOutcome(existingResource, SaveOutcomeType.Updated)));
                            continue;
                        }
                    }

                    existingVersion = int.Parse(existingResource.Version);
                    var versionPlusOne = (existingVersion + 1).ToString(CultureInfo.InvariantCulture);
                    if (!resourceExt.KeepVersion) // version is set on input
                    {
                        resource.Version = versionPlusOne;
                    }

                    if (resource.Version == versionPlusOne)
                    {
                        hasVersionToCompare = true;
                    }

                    if (int.Parse(resource.Version) < existingVersion || setAsHistory) // is history
                    {
                        resource.IsHistory = true;
                    }
                }

                long surrId;
                if (!keepLastUpdated || _ignoreInputLastUpdated.IsEnabled())
                {
                    surrId = transactionId + index;
                    resource.LastModified = new DateTimeOffset(ResourceSurrogateIdHelper.ResourceSurrogateIdToLastUpdated(surrId), TimeSpan.Zero);
                    ReplaceVersionIdAndLastUpdatedInMeta(resource);
                }
                else
                {
                    var surrIdBase = ResourceSurrogateIdHelper.LastUpdatedToResourceSurrogateId(resource.LastModified.DateTime);
                    surrId = surrIdBase + minSequenceId + index;
                    ReplaceVersionIdInMeta(resource);
                    singleTransaction = true; // There is no way to rollback until TransactionId is added to Resource table
                }

                resource.ResourceSurrogateId = surrId;
                if (resource.Version != InitialVersion) // Do not begin transaction if all creates
                {
                    singleTransaction = true;
                }

                mergeWrappersWithVersions.Add((new MergeResourceWrapper(resource, resourceExt.KeepHistory, hasVersionToCompare), resourceExt.KeepVersion, int.Parse(resource.Version), existingVersion));
                index++;
                results.Add(resourceExt.GetIdentifier(), new DataStoreOperationOutcome(new UpsertOutcome(resource, resource.Version == InitialVersion ? SaveOutcomeType.Created : SaveOutcomeType.Updated)));
            }

            // Resources with input versions (keepVersion=true) might not have hasVersionToCompare set. Fix it here.
            // Resources with keepVersion=true must be in separate call, and not mixed with keepVersion=false ones.
            // Sort them in groups by resource id and order by version.
            // In each group find the smallest version higher then existing
            prevResourceId = string.Empty;
            var notSetInResoureGroup = false;
            foreach (var mergeWrapper in mergeWrappersWithVersions.Where(x => x.KeepVersion && x.ExistingVersion != 0).OrderBy(x => x.Wrapper.ResourceWrapper.ResourceId).ThenBy(x => x.ResourceVersion))
            {
                if (prevResourceId != mergeWrapper.Wrapper.ResourceWrapper.ResourceId) // this should reset flag on each resource id group including first.
                {
                    notSetInResoureGroup = true;
                }

                prevResourceId = mergeWrapper.Wrapper.ResourceWrapper.ResourceId;

                if (notSetInResoureGroup && mergeWrapper.ResourceVersion > mergeWrapper.ExistingVersion)
                {
                    mergeWrapper.Wrapper.HasVersionToCompare = true;
                    notSetInResoureGroup = false;
                }
            }

            if (mergeWrappersWithVersions.Count > 0) // Do not call DB with empty input
            {
                await using (new Timer(async _ => await _sqlStoreClient.MergeResourcesPutTransactionHeartbeatAsync(transactionId, MergeResourcesTransactionHeartbeatPeriod, cancellationToken), null, TimeSpan.FromSeconds(RandomNumberGenerator.GetInt32(100) / 100.0 * MergeResourcesTransactionHeartbeatPeriod.TotalSeconds), MergeResourcesTransactionHeartbeatPeriod))
                {
                    var retries = 0;
                    var timeoutRetries = 0;
                    while (true)
                    {
                        try
                        {
                            await MergeResourcesWrapperAsync(transactionId, singleTransaction, mergeWrappersWithVersions.Select(_ => _.Wrapper).ToList(), enlistInTransaction, timeoutRetries, cancellationToken);
                            break;
                        }
                        catch (Exception e)
                        {
                            retries++;
                            if (!enlistInTransaction && (e.IsRetriable() || (e.IsExecutionTimeout() && timeoutRetries++ < 3)))
                            {
                                _logger.LogWarning(e, $"Error on {nameof(MergeInternalAsync)} retries={{Retries}} timeoutRetries={{TimeoutRetries}}", retries, timeoutRetries);
                                await _sqlRetryService.TryLogEvent(nameof(MergeInternalAsync), "Warn", $"retries={retries} timeoutRetries={timeoutRetries} error={e}", null, cancellationToken);
                                await Task.Delay(5000, cancellationToken);
                                continue;
                            }

                            await StoreClient.MergeResourcesCommitTransactionAsync(transactionId, e.Message, cancellationToken);
                            throw;
                        }
                    }
                }
            }
            else
            {
                await StoreClient.MergeResourcesCommitTransactionAsync(transactionId, "0 resources", cancellationToken);
            }

            return results;
        }

        internal async Task<IReadOnlyList<string>> ImportResourcesAsync(IReadOnlyList<ImportResource> resources, ImportMode importMode, bool allowNegativeVersions, CancellationToken cancellationToken)
        {
            if (resources.Count == 0) // do not go to the database
            {
                return new List<string>();
            }

            (List<ImportResource> Loaded, List<ImportResource> Conflicts) results;
            var retries = 0;
            while (true)
            {
                try
                {
                    results = await ImportResourcesInternalAsync(retries == 0);
                    break;
                }
                catch (Exception e)
                {
                    var sqlEx = (e is SqlException ? e : e.InnerException) as SqlException;
                    if (sqlEx != null && sqlEx.Number == SqlErrorCodes.Conflict && retries++ < 30)
                    {
                        _logger.LogWarning(e, $"Error on {nameof(ImportResourcesInternalAsync)} retries={{Retries}}", retries);
                        await Task.Delay(1000, cancellationToken);
                        continue;
                    }

                    _logger.LogError(e, $"Error on {nameof(ImportResourcesInternalAsync)} retries={{Retries}}", retries);
                    await StoreClient.TryLogEvent(nameof(ImportResourcesInternalAsync), "Error", $"retries={retries} error={e}", null, cancellationToken);

                    throw;
                }
            }

            var dups = resources.Except(results.Loaded).Except(results.Conflicts);

            return GetErrors(dups, results.Conflicts);

            List<string> GetErrors(IEnumerable<ImportResource> dups, IEnumerable<ImportResource> conflicts)
            {
                var errors = new List<string>();
                foreach (var resource in dups)
                {
                    errors.Add(_importErrorSerializer.Serialize(resource.Index, string.Format(Resources.FailedToImportDuplicate, resource.ResourceWrapper.ResourceId, resource.Index), resource.Offset));
                }

                foreach (var resource in conflicts)
                {
                    errors.Add(_importErrorSerializer.Serialize(resource.Index, string.Format(Resources.FailedToImportConflictingVersion, resource.ResourceWrapper.ResourceId, resource.Index), resource.Offset));
                }

                return errors;
            }

            async Task<(List<ImportResource> Loaded, List<ImportResource> Conflicts)> ImportResourcesInternalAsync(bool useReplicasForReads)
            {
                var loaded = new List<ImportResource>();
                var conflicts = new List<ImportResource>();
                if (importMode == ImportMode.InitialLoad)
                {
                    var inputsDedupped = resources.GroupBy(_ => _.ResourceWrapper.ToResourceKey(true)).Select(_ => _.OrderBy(_ => _.ResourceWrapper.LastModified).First()).ToList();
                    var current = new HashSet<ResourceKey>((await GetAsync(inputsDedupped.Select(_ => _.ResourceWrapper.ToResourceKey(true)).ToList(), cancellationToken)).Select(_ => _.ToResourceKey(true)));
                    loaded.AddRange(inputsDedupped.Where(i => !current.TryGetValue(i.ResourceWrapper.ToResourceKey(true), out _)));
                    await Merge(loaded, useReplicasForReads);
                }
                else if (importMode == ImportMode.IncrementalLoad)
                {
                    // Dedup by last updated - take first version for single last updated, prefer large version.
                    // for records without explicit last updated dedup on resource id only.
                    // Note: Surrogate id on ResourceWrapper remains 0 at this point.
                    var inputsDedupped = resources
                        .GroupBy(_ => new ResourceDateKey(
                                             _model.GetResourceTypeId(_.ResourceWrapper.ResourceTypeName),
                                             _.ResourceWrapper.ResourceId,
                                             _.KeepLastUpdated ? ResourceSurrogateIdHelper.LastUpdatedToResourceSurrogateId(_.ResourceWrapper.LastModified.DateTime) : 0,
                                             null))
                        .Select(_ => _.OrderByDescending(_ => _.ResourceWrapper.Version).First())
                        .ToList();

                    // Dedup on lastUpdated against database
                    var matchedOnLastUpdated = new HashSet<ResourceDateKey>((await StoreClient.GetResourceVersionsAsync(inputsDedupped.Where(_ => _.KeepLastUpdated).Select(_ => _.ResourceWrapper.ToResourceDateKey(_model.GetResourceTypeId, true)).ToList(), cancellationToken)).Where(_ => _.VersionId == "0"));
                    var fullyDedupped = new List<ImportResource>();
                    foreach (var resource in inputsDedupped)
                    {
                        if (matchedOnLastUpdated.Contains(resource.ResourceWrapper.ToResourceDateKey(_model.GetResourceTypeId, ignoreVersion: true)))
                        {
                            conflicts.Add(resource);
                        }
                        else
                        {
                            fullyDedupped.Add(resource);
                        }
                    }

                    // make sure that data with explicit and default last updated are merged separately
                    await MergeVersioned(fullyDedupped, useReplicasForReads);

                    await MergeUnversioned(fullyDedupped.Where(_ => _.KeepLastUpdated).ToList(), useReplicasForReads);

                    await MergeUnversioned(fullyDedupped.Where(_ => !_.KeepLastUpdated).ToList(), useReplicasForReads);
                }

                return (loaded, conflicts);

                async Task MergeVersioned(List<ImportResource> inputs, bool useReplicasForReads)
                {
                    // Dedup by version via ToResourceKey - prefer latest dates.
                    var inputsWithVersion = inputs.Where(_ => _.KeepVersion).GroupBy(_ => _.ResourceWrapper.ToResourceKey()).Select(_ => _.OrderByDescending(_ => _.ResourceWrapper.LastModified.DateTime).First()).ToList();

                    // Search the db for versions that match the import resources with version so we can filter duplicates from the import.
                    var versionsInDb = (await GetAsync(inputsWithVersion.Select(_ => _.ResourceWrapper.ToResourceKey()).ToList(), cancellationToken)).ToDictionary(_ => _.ToResourceKey(), _ => _);

                    // If resources are identical consider already loaded. We should compare both last updated and raw resource
                    // if dates or raw resource do not match consider as conflict
                    var loadCandidates = new List<ImportResource>();
                    foreach (var resource in inputsWithVersion)
                    {
                        if (versionsInDb.TryGetValue(resource.ResourceWrapper.ToResourceKey(), out var versionInDb)
                            && !(versionInDb.LastModified == resource.ResourceWrapper.LastModified && versionInDb.RawResource.Data == resource.ResourceWrapper.RawResource.Data))
                        {
                            conflicts.Add(resource); // version match but diff dates or raw resources
                        }
                        else
                        {
                            loadCandidates.Add(resource);
                        }
                    }

                    // get current resource versions
                    var currentInDb = (await GetAsync(loadCandidates.Select(_ => _.ResourceWrapper.ToResourceKey(true)).Distinct().ToList(), cancellationToken)).ToDictionary(_ => _.ToResourceKey(true), _ => _);

                    // check whether last updated and version are aligned
                    var toBeLoaded = new List<ImportResource>();
                    foreach (var resource in loadCandidates)
                    {
                        var inputVersion = int.Parse(resource.ResourceWrapper.Version);
                        if (currentInDb.TryGetValue(resource.ResourceWrapper.ToResourceKey(true), out var inDb)
                            && ((inDb.LastModified > resource.ResourceWrapper.LastModified && int.Parse(inDb.Version) < inputVersion)
                                || (inDb.LastModified < resource.ResourceWrapper.LastModified && int.Parse(inDb.Version) > inputVersion)))
                        {
                                conflicts.Add(resource); // version and last updated are not aligned
                        }
                        else
                        {
                            toBeLoaded.Add(resource);
                        }
                    }

                    // Import resource versions that don't exist in the db. Sorting is used in merge to set isHistory - don't change it without updating that method!
                    await Merge(toBeLoaded.OrderBy(_ => _.ResourceWrapper.ResourceId).ThenByDescending(_ => _.ResourceWrapper.LastModified), useReplicasForReads);
                    loaded.AddRange(toBeLoaded);
                }

                async Task MergeUnversioned(List<ImportResource> inputs, bool useReplicasForReads)
                {
                    var inputsNoVersion = inputs.Where(_ => !_.KeepVersion).ToList();

                    // Check curent version in the database.
                    var currentInDb = (await GetAsync(inputsNoVersion.Select(_ => _.ResourceWrapper.ToResourceKey(true)).Distinct().ToList(), cancellationToken)).ToDictionary(_ => _.ToResourceKey(true), _ => _);

                    // If last updated on input resource is below current, then need to check the "fit".
                    var inputsNoVersionForCheck = new List<ImportResource>();
                    foreach (var resource in inputsNoVersion)
                    {
                        if (currentInDb.TryGetValue(resource.ResourceWrapper.ToResourceKey(true), out var current) && resource.ResourceWrapper.LastModified < current.LastModified)
                        {
                            inputsNoVersionForCheck.Add(resource);
                        }
                    }

                    // Ensure that the imported resources can "fit" in the db. We want to keep versionId alinged to lastUpdated and sequential if possible.
                    // Note: surrogate id is populated from last updated by ToResourceDateKey(), therefore we can trust this value as part of dictionary key.
                    var versionSlots = (await StoreClient.GetResourceVersionsAsync(inputsNoVersionForCheck.Select(_ => _.ResourceWrapper.ToResourceDateKey(_model.GetResourceTypeId, true)).ToList(), cancellationToken)).ToDictionary(_ => new ResourceDateKey(_.ResourceTypeId, _.Id, _.ResourceSurrogateId, null), _ => _);
                    foreach (var resource in inputsNoVersionForCheck.OrderBy(_ => _.ResourceWrapper.ResourceId).ThenByDescending(_ => _.ResourceWrapper.LastModified))
                    {
                        var resourceKey = resource.ResourceWrapper.ToResourceDateKey(_model.GetResourceTypeId, true);
                        versionSlots.TryGetValue(resourceKey, out var versionSlotKey);
                        if (versionSlotKey.VersionId == "0") // conflict on last updated
                        {
                            conflicts.Add(resource);
                        }
                        else
                        {
                            resource.KeepVersion = true;
                            int intVersion;
                            if ((intVersion = int.Parse(versionSlotKey.VersionId)) > 0)
                            {
                                resource.ResourceWrapper.Version = versionSlotKey.VersionId;
                            }
                            else
                            {
                                if (allowNegativeVersions)
                                {
                                    resource.ResourceWrapper.Version = intVersion.ToString();
                                }
                                else
                                {
                                    conflicts.Add(resource); // no version slot available and negative versions are not allowed
                                }
                            }
                        }
                    }

                    var inputNoConflict = inputsNoVersion.Except(conflicts);

                    // Make sure that version is incremented taking into account current state in the database.
                    var prevResourceId = string.Empty;
                    var version = 0;
                    foreach (var input in inputNoConflict.Where(_ => _.KeepLastUpdated && !_.KeepVersion).OrderBy(_ => _.ResourceWrapper.ResourceId).ThenBy(_ => _.ResourceWrapper.LastModified))
                    {
                        if (prevResourceId != input.ResourceWrapper.ResourceId)
                        {
                            version = currentInDb.TryGetValue(input.ResourceWrapper.ToResourceKey(true), out var current) ? int.Parse(current.Version) : 0;
                        }

                        input.ResourceWrapper.Version = (++version).ToString();
                        input.KeepVersion = true;
                        prevResourceId = input.ResourceWrapper.ResourceId;
                    }

                    // Finally merge the resources to the db.
                    await Merge(inputNoConflict.OrderBy(_ => _.ResourceWrapper.ResourceId).ThenByDescending(_ => int.Parse(_.ResourceWrapper.Version)), useReplicasForReads);
                    loaded.AddRange(inputNoConflict);
                }
            }

            async Task Merge(IEnumerable<ImportResource> resources, bool useReplicasForReads)
            {
                var input = resources.Select(_ => new ResourceWrapperOperation(_.ResourceWrapper, true, true, null, requireETagOnUpdate: false, keepVersion: _.KeepVersion, bundleResourceContext: null)).ToList();
                await MergeInternalAsync(input, true, true, false, useReplicasForReads, cancellationToken);
            }
        }

        internal async Task MergeResourcesWrapperAsync(long transactionId, bool singleTransaction, IReadOnlyList<MergeResourceWrapper> mergeWrappers, bool enlistInTransaction, int timeoutRetries, CancellationToken cancellationToken)
        {
            using var conn = await _sqlConnectionWrapperFactory.ObtainSqlConnectionWrapperAsync(cancellationToken, enlistInTransaction);
            using var cmd = conn.CreateNonRetrySqlCommand();

            // Do not use auto generated tvp generator as it does not allow to skip compartment tvp and paramters with default values
            cmd.CommandType = CommandType.StoredProcedure;
            cmd.CommandText = "dbo.MergeResources";
            cmd.Parameters.AddWithValue("@IsResourceChangeCaptureEnabled", _coreFeatures.SupportsResourceChangeCapture);
            cmd.Parameters.AddWithValue("@TransactionId", transactionId);
            cmd.Parameters.AddWithValue("@SingleTransaction", singleTransaction);
            new ResourceListTableValuedParameterDefinition("@Resources").AddParameter(cmd.Parameters, new ResourceListRowGenerator(_model, _compressedRawResourceConverter).GenerateRows(mergeWrappers));
            new ResourceWriteClaimListTableValuedParameterDefinition("@ResourceWriteClaims").AddParameter(cmd.Parameters, new ResourceWriteClaimListRowGenerator(_model, _searchParameterTypeMap).GenerateRows(mergeWrappers));
            new ReferenceSearchParamListTableValuedParameterDefinition("@ReferenceSearchParams").AddParameter(cmd.Parameters, new ReferenceSearchParamListRowGenerator(_model, _searchParameterTypeMap).GenerateRows(mergeWrappers));
            new TokenSearchParamListTableValuedParameterDefinition("@TokenSearchParams").AddParameter(cmd.Parameters, new TokenSearchParamListRowGenerator(_model, _searchParameterTypeMap).GenerateRows(mergeWrappers));
            new TokenTextListTableValuedParameterDefinition("@TokenTexts").AddParameter(cmd.Parameters, new TokenTextListRowGenerator(_model, _searchParameterTypeMap).GenerateRows(mergeWrappers));
            new StringSearchParamListTableValuedParameterDefinition("@StringSearchParams").AddParameter(cmd.Parameters, new StringSearchParamListRowGenerator(_model, _searchParameterTypeMap).GenerateRows(mergeWrappers));
            new UriSearchParamListTableValuedParameterDefinition("@UriSearchParams").AddParameter(cmd.Parameters, new UriSearchParamListRowGenerator(_model, _searchParameterTypeMap).GenerateRows(mergeWrappers));
            new NumberSearchParamListTableValuedParameterDefinition("@NumberSearchParams").AddParameter(cmd.Parameters, new NumberSearchParamListRowGenerator(_model, _searchParameterTypeMap).GenerateRows(mergeWrappers));
            new QuantitySearchParamListTableValuedParameterDefinition("@QuantitySearchParams").AddParameter(cmd.Parameters, new QuantitySearchParamListRowGenerator(_model, _searchParameterTypeMap).GenerateRows(mergeWrappers));
            new DateTimeSearchParamListTableValuedParameterDefinition("@DateTimeSearchParms").AddParameter(cmd.Parameters, new DateTimeSearchParamListRowGenerator(_model, _searchParameterTypeMap).GenerateRows(mergeWrappers));
            new ReferenceTokenCompositeSearchParamListTableValuedParameterDefinition("@ReferenceTokenCompositeSearchParams").AddParameter(cmd.Parameters, new ReferenceTokenCompositeSearchParamListRowGenerator(_model, new ReferenceSearchParamListRowGenerator(_model, _searchParameterTypeMap), new TokenSearchParamListRowGenerator(_model, _searchParameterTypeMap), _searchParameterTypeMap).GenerateRows(mergeWrappers));
            new TokenTokenCompositeSearchParamListTableValuedParameterDefinition("@TokenTokenCompositeSearchParams").AddParameter(cmd.Parameters, new TokenTokenCompositeSearchParamListRowGenerator(_model, new TokenSearchParamListRowGenerator(_model, _searchParameterTypeMap), _searchParameterTypeMap).GenerateRows(mergeWrappers));
            new TokenDateTimeCompositeSearchParamListTableValuedParameterDefinition("@TokenDateTimeCompositeSearchParams").AddParameter(cmd.Parameters, new TokenDateTimeCompositeSearchParamListRowGenerator(_model, new TokenSearchParamListRowGenerator(_model, _searchParameterTypeMap), new DateTimeSearchParamListRowGenerator(_model, _searchParameterTypeMap), _searchParameterTypeMap).GenerateRows(mergeWrappers));
            new TokenQuantityCompositeSearchParamListTableValuedParameterDefinition("@TokenQuantityCompositeSearchParams").AddParameter(cmd.Parameters, new TokenQuantityCompositeSearchParamListRowGenerator(_model, new TokenSearchParamListRowGenerator(_model, _searchParameterTypeMap), new QuantitySearchParamListRowGenerator(_model, _searchParameterTypeMap), _searchParameterTypeMap).GenerateRows(mergeWrappers));
            new TokenStringCompositeSearchParamListTableValuedParameterDefinition("@TokenStringCompositeSearchParams").AddParameter(cmd.Parameters, new TokenStringCompositeSearchParamListRowGenerator(_model, new TokenSearchParamListRowGenerator(_model, _searchParameterTypeMap), new StringSearchParamListRowGenerator(_model, _searchParameterTypeMap), _searchParameterTypeMap).GenerateRows(mergeWrappers));
            new TokenNumberNumberCompositeSearchParamListTableValuedParameterDefinition("@TokenNumberNumberCompositeSearchParams").AddParameter(cmd.Parameters, new TokenNumberNumberCompositeSearchParamListRowGenerator(_model, new TokenSearchParamListRowGenerator(_model, _searchParameterTypeMap), new NumberSearchParamListRowGenerator(_model, _searchParameterTypeMap), _searchParameterTypeMap).GenerateRows(mergeWrappers));
            cmd.CommandTimeout = 300 + (int)(3600.0 / 10000 * (timeoutRetries + 1) * mergeWrappers.Count);
            await cmd.ExecuteNonQueryAsync(cancellationToken);
        }

        public async Task<UpsertOutcome> UpsertAsync(ResourceWrapperOperation resource, CancellationToken cancellationToken)
        {
            bool isBundleOperation = _bundleOrchestrator.IsEnabled && resource.BundleResourceContext != null;
            if (isBundleOperation)
            {
                IBundleOrchestratorOperation bundleOperation = _bundleOrchestrator.GetOperation(resource.BundleResourceContext.BundleOperationId);
                return await bundleOperation.AppendResourceAsync(resource, this, cancellationToken).ConfigureAwait(false);
            }
            else
            {
                var mergeOutcome = await MergeAsync(new[] { resource }, cancellationToken);
                DataStoreOperationOutcome dataStoreOperationOutcome = mergeOutcome.First().Value;

                if (dataStoreOperationOutcome.IsOperationSuccessful)
                {
                    return dataStoreOperationOutcome.UpsertOutcome;
                }
                else
                {
                    throw dataStoreOperationOutcome.Exception;
                }
            }
        }

        public async Task<IReadOnlyList<ResourceWrapper>> GetAsync(IReadOnlyList<ResourceKey> keys, CancellationToken cancellationToken)
        {
            return await GetAsync(keys, false, true, cancellationToken); // do not return invisible records in public interface
        }

        private async Task<IReadOnlyList<ResourceWrapper>> GetAsync(IReadOnlyList<ResourceKey> keys, bool includeInvisible, bool isReadOnly, CancellationToken cancellationToken)
        {
            return await _sqlStoreClient.GetAsync(keys, _model.GetResourceTypeId, _compressedRawResourceConverter.ReadCompressedRawResource, _model.GetResourceTypeName, isReadOnly, cancellationToken, includeInvisible);
        }

        public async Task<ResourceWrapper> GetAsync(ResourceKey key, CancellationToken cancellationToken)
        {
            var results = await GetAsync(new[] { key }, cancellationToken);
            return results.Count == 0 ? null : results[0];
        }

        public async Task HardDeleteAsync(ResourceKey key, bool keepCurrentVersion, bool allowPartialSuccess, CancellationToken cancellationToken)
        {
            await _sqlStoreClient.HardDeleteAsync(_model.GetResourceTypeId(key.ResourceType), key.Id, keepCurrentVersion, _coreFeatures.SupportsResourceChangeCapture, cancellationToken);
        }

        public async Task BulkUpdateSearchParameterIndicesAsync(IReadOnlyCollection<ResourceWrapper> resources, CancellationToken cancellationToken)
        {
            int? failedResourceCount;
            try
            {
                // This logic relies on surrogate id in ResourceWrapper populated using database values
                var mergeWrappers = resources.Select(_ => new MergeResourceWrapper(_, false, false)).ToList();

                using var cmd = new SqlCommand("dbo.UpdateResourceSearchParams") { CommandType = CommandType.StoredProcedure, CommandTimeout = 300 + (int)(3600.0 / 10000 * mergeWrappers.Count) };
                new ResourceListTableValuedParameterDefinition("@Resources").AddParameter(cmd.Parameters, new ResourceListRowGenerator(_model, _compressedRawResourceConverter).GenerateRows(mergeWrappers));
                new ResourceWriteClaimListTableValuedParameterDefinition("@ResourceWriteClaims").AddParameter(cmd.Parameters, new ResourceWriteClaimListRowGenerator(_model, _searchParameterTypeMap).GenerateRows(mergeWrappers));
                new ReferenceSearchParamListTableValuedParameterDefinition("@ReferenceSearchParams").AddParameter(cmd.Parameters, new ReferenceSearchParamListRowGenerator(_model, _searchParameterTypeMap).GenerateRows(mergeWrappers));
                new TokenSearchParamListTableValuedParameterDefinition("@TokenSearchParams").AddParameter(cmd.Parameters, new TokenSearchParamListRowGenerator(_model, _searchParameterTypeMap).GenerateRows(mergeWrappers));
                new TokenTextListTableValuedParameterDefinition("@TokenTexts").AddParameter(cmd.Parameters, new TokenTextListRowGenerator(_model, _searchParameterTypeMap).GenerateRows(mergeWrappers));
                new StringSearchParamListTableValuedParameterDefinition("@StringSearchParams").AddParameter(cmd.Parameters, new StringSearchParamListRowGenerator(_model, _searchParameterTypeMap).GenerateRows(mergeWrappers));
                new UriSearchParamListTableValuedParameterDefinition("@UriSearchParams").AddParameter(cmd.Parameters, new UriSearchParamListRowGenerator(_model, _searchParameterTypeMap).GenerateRows(mergeWrappers));
                new NumberSearchParamListTableValuedParameterDefinition("@NumberSearchParams").AddParameter(cmd.Parameters, new NumberSearchParamListRowGenerator(_model, _searchParameterTypeMap).GenerateRows(mergeWrappers));
                new QuantitySearchParamListTableValuedParameterDefinition("@QuantitySearchParams").AddParameter(cmd.Parameters, new QuantitySearchParamListRowGenerator(_model, _searchParameterTypeMap).GenerateRows(mergeWrappers));
                new DateTimeSearchParamListTableValuedParameterDefinition("@DateTimeSearchParams").AddParameter(cmd.Parameters, new DateTimeSearchParamListRowGenerator(_model, _searchParameterTypeMap).GenerateRows(mergeWrappers));
                new ReferenceTokenCompositeSearchParamListTableValuedParameterDefinition("@ReferenceTokenCompositeSearchParams").AddParameter(cmd.Parameters, new ReferenceTokenCompositeSearchParamListRowGenerator(_model, new ReferenceSearchParamListRowGenerator(_model, _searchParameterTypeMap), new TokenSearchParamListRowGenerator(_model, _searchParameterTypeMap), _searchParameterTypeMap).GenerateRows(mergeWrappers));
                new TokenTokenCompositeSearchParamListTableValuedParameterDefinition("@TokenTokenCompositeSearchParams").AddParameter(cmd.Parameters, new TokenTokenCompositeSearchParamListRowGenerator(_model, new TokenSearchParamListRowGenerator(_model, _searchParameterTypeMap), _searchParameterTypeMap).GenerateRows(mergeWrappers));
                new TokenDateTimeCompositeSearchParamListTableValuedParameterDefinition("@TokenDateTimeCompositeSearchParams").AddParameter(cmd.Parameters, new TokenDateTimeCompositeSearchParamListRowGenerator(_model, new TokenSearchParamListRowGenerator(_model, _searchParameterTypeMap), new DateTimeSearchParamListRowGenerator(_model, _searchParameterTypeMap), _searchParameterTypeMap).GenerateRows(mergeWrappers));
                new TokenQuantityCompositeSearchParamListTableValuedParameterDefinition("@TokenQuantityCompositeSearchParams").AddParameter(cmd.Parameters, new TokenQuantityCompositeSearchParamListRowGenerator(_model, new TokenSearchParamListRowGenerator(_model, _searchParameterTypeMap), new QuantitySearchParamListRowGenerator(_model, _searchParameterTypeMap), _searchParameterTypeMap).GenerateRows(mergeWrappers));
                new TokenStringCompositeSearchParamListTableValuedParameterDefinition("@TokenStringCompositeSearchParams").AddParameter(cmd.Parameters, new TokenStringCompositeSearchParamListRowGenerator(_model, new TokenSearchParamListRowGenerator(_model, _searchParameterTypeMap), new StringSearchParamListRowGenerator(_model, _searchParameterTypeMap), _searchParameterTypeMap).GenerateRows(mergeWrappers));
                new TokenNumberNumberCompositeSearchParamListTableValuedParameterDefinition("@TokenNumberNumberCompositeSearchParams").AddParameter(cmd.Parameters, new TokenNumberNumberCompositeSearchParamListRowGenerator(_model, new TokenSearchParamListRowGenerator(_model, _searchParameterTypeMap), new NumberSearchParamListRowGenerator(_model, _searchParameterTypeMap), _searchParameterTypeMap).GenerateRows(mergeWrappers));
                var failedResourcesParam = new SqlParameter("@FailedResources", SqlDbType.Int) { Direction = ParameterDirection.Output };
                cmd.Parameters.Add(failedResourcesParam);
                await cmd.ExecuteNonQueryAsync(_sqlRetryService, _logger, cancellationToken);
                failedResourceCount = (int)failedResourcesParam.Value;
            }
            catch (SqlException e)
            {
                _logger.LogError(e, "Error from SQL database on reindex.");
                throw;
            }

            if (failedResourceCount != 0)
            {
                string message = string.Format(Core.Resources.ReindexingResourceVersionConflictWithCount, failedResourceCount);
                string userAction = Core.Resources.ReindexingUserAction;
                _logger.LogError("{Error}", message);
                throw new PreconditionFailedException(message + " " + userAction);
            }
        }

        private static string RemoveTrailingZerosFromMillisecondsForAGivenDate(DateTimeOffset date)
        {
            // 0000000+ -> +, 0010000+ -> 001+, 0100000+ -> 01+, 0180000+ -> 018+, 1000000 -> 1+, 1100000+ -> 11+, 1010000+ -> 101+
            // ToString("o") - Formats to 2022-03-09T01:40:52.0690000+02:00 but serialized value to string in dB is 2022-03-09T01:40:52.069+02:00
            var formattedDate = date.ToString("o", CultureInfo.InvariantCulture);
            var milliseconds = formattedDate.Substring(20, 7); // get 0690000
            var trimmedMilliseconds = milliseconds.TrimEnd('0'); // get 069
            if (milliseconds.Equals("0000000", StringComparison.Ordinal))
            {
                // When date = 2022-03-09T01:40:52.0000000+02:00, value in dB is 2022-03-09T01:40:52+02:00, we need to replace the . after second
                return formattedDate.Replace("." + milliseconds, string.Empty, StringComparison.Ordinal);
            }

            return formattedDate.Replace(milliseconds, trimmedMilliseconds, StringComparison.Ordinal);
        }

        private void ReplaceVersionIdInMeta(ResourceWrapper resourceWrapper)
        {
            if (resourceWrapper.Version == InitialVersion) // version is already correct
            {
                return;
            }

            var version = GetJsonValue(resourceWrapper.RawResource.Data, "versionId", false);
            var rawResourceData = resourceWrapper.RawResource.Data.Replace($"\"versionId\":\"{version}\"", $"\"versionId\":\"{resourceWrapper.Version}\"", StringComparison.Ordinal);
            resourceWrapper.RawResource = new RawResource(rawResourceData, FhirResourceFormat.Json, true);
        }

        private void ReplaceVersionIdAndLastUpdatedInMeta(ResourceWrapper resourceWrapper)
        {
            var date = GetJsonValue(resourceWrapper.RawResource.Data, "lastUpdated", false);
            string rawResourceData;
            if (resourceWrapper.Version == InitialVersion) // version is already correct
            {
                rawResourceData = resourceWrapper.RawResource.Data
                                    .Replace($"\"lastUpdated\":\"{date}\"", $"\"lastUpdated\":\"{RemoveTrailingZerosFromMillisecondsForAGivenDate(resourceWrapper.LastModified)}\"", StringComparison.Ordinal);
            }
            else
            {
                var version = GetJsonValue(resourceWrapper.RawResource.Data, "versionId", false);
                rawResourceData = resourceWrapper.RawResource.Data
                                    .Replace($"\"versionId\":\"{version}\"", $"\"versionId\":\"{resourceWrapper.Version}\"", StringComparison.Ordinal)
                                    .Replace($"\"lastUpdated\":\"{date}\"", $"\"lastUpdated\":\"{RemoveTrailingZerosFromMillisecondsForAGivenDate(resourceWrapper.LastModified)}\"", StringComparison.Ordinal);
            }

            resourceWrapper.RawResource = new RawResource(rawResourceData, FhirResourceFormat.Json, true);
        }

        private bool ExistingRawResourceIsEqualToInput(ResourceWrapper input, ResourceWrapper existing, bool keepVersion)
        {
            if (!_rawResourceDeduping.IsEnabled())
            {
                return false;
            }

            if (keepVersion)
            {
                return input.RawResource.Data == existing.RawResource.Data;
            }

            var inputDate = GetJsonValue(input.RawResource.Data, "lastUpdated", false);
            var inputVersion = GetJsonValue(input.RawResource.Data, "versionId", true);
            var existingDate = GetJsonValue(existing.RawResource.Data, "lastUpdated", true);
            var existingVersion = GetJsonValue(existing.RawResource.Data, "versionId", true);
            if (inputVersion == existingVersion)
            {
                if (inputDate == existingDate)
                {
                    return input.RawResource.Data == existing.RawResource.Data;
                }

                return input.RawResource.Data == existing.RawResource.Data.Replace($"\"lastUpdated\":\"{existingDate}\"", $"\"lastUpdated\":\"{inputDate}\"", StringComparison.Ordinal);
            }
            else
            {
                if (inputDate == existingDate)
                {
                    return input.RawResource.Data == existing.RawResource.Data.Replace($"\"versionId\":\"{existingVersion}\"", $"\"versionId\":\"{inputVersion}\"", StringComparison.Ordinal);
                }

                return input.RawResource.Data
                            == existing.RawResource.Data
                                .Replace($"\"versionId\":\"{existingVersion}\"", $"\"versionId\":\"{inputVersion}\"", StringComparison.Ordinal)
                                .Replace($"\"lastUpdated\":\"{existingDate}\"", $"\"lastUpdated\":\"{inputDate}\"", StringComparison.Ordinal);
            }
        }

        // This method relies on current raw resource string formatting, i.e. no extra spaces.
        // This logic should be removed once "resource.meta not available" bug is fixed.
        private string GetJsonValue(string json, string propName, bool isExisting)
        {
            var startIndex = json.IndexOf($"\"{propName}\":\"", StringComparison.Ordinal);
            if (startIndex == -1)
            {
                // I think this should be a warning because it happens every time a resource is deleted. Maybe even info.
                _logger.LogWarning($"Cannot parse {propName} value from {(isExisting ? "existing" : "input")} {json}");
                return string.Empty;
            }

            startIndex = startIndex + propName.Length + 4;
            var endIndex = json.IndexOf('"', startIndex);
            if (endIndex == -1)
            {
                _logger.LogWarning($"Cannot parse {propName} value from {(isExisting ? "existing" : "input")} {json}");
                return string.Empty;
            }

            var value = json.Substring(startIndex, endIndex - startIndex);

            return value;
        }

        public void Build(ICapabilityStatementBuilder builder)
        {
            EnsureArg.IsNotNull(builder, nameof(builder));

            builder.PopulateDefaultResourceInteractions()
                .SyncSearchParametersAsync()
                .AddGlobalSearchParameters()
                .SyncProfiles();

            if (_coreFeatures.SupportsBatch)
            {
                // Batch supported added in listedCapability
                builder.AddGlobalInteraction(SystemRestfulInteraction.Batch);
            }

            if (_coreFeatures.SupportsTransaction)
            {
                // Transaction supported added in listedCapability
                builder.AddGlobalInteraction(SystemRestfulInteraction.Transaction);
            }
        }

        internal async Task<IReadOnlyList<ResourceWrapper>> GetResourcesByTransactionIdAsync(long transactionId, CancellationToken cancellationToken)
        {
            return await _sqlStoreClient.GetResourcesByTransactionIdAsync(transactionId, _compressedRawResourceConverter.ReadCompressedRawResource, _model.GetResourceTypeName, cancellationToken);
        }

        public async Task<ResourceWrapper> UpdateSearchParameterIndicesAsync(ResourceWrapper resource, CancellationToken cancellationToken)
        {
            await BulkUpdateSearchParameterIndicesAsync(new[] { resource }, cancellationToken);
            return resource;
        }

        public async Task<int?> GetProvisionedDataStoreCapacityAsync(CancellationToken cancellationToken = default)
        {
            return await Task.FromResult((int?)null);
        }

        private class IgnoreInputLastUpdated
        {
            private ISqlRetryService _sqlRetryService;
            private readonly ILogger<SqlServerFhirDataStore> _logger;
            private bool _isEnabled;
            private DateTime? _lastUpdated;
            private object _databaseAccessLocker = new object();

            public IgnoreInputLastUpdated(ISqlRetryService sqlRetryService, ILogger<SqlServerFhirDataStore> logger)
            {
                _sqlRetryService = sqlRetryService;
                _logger = logger;
            }

            public bool IsEnabled()
            {
                if (_lastUpdated.HasValue && (DateTime.UtcNow - _lastUpdated.Value).TotalSeconds < 600)
                {
                    return _isEnabled;
                }

                lock (_databaseAccessLocker)
                {
                    if (_lastUpdated.HasValue && (DateTime.UtcNow - _lastUpdated.Value).TotalSeconds < 600)
                    {
                        return _isEnabled;
                    }

                    var isEnabled = IsEnabledInDatabase();
                    if (isEnabled.HasValue)
                    {
                        _isEnabled = isEnabled.Value;
                        _lastUpdated = DateTime.UtcNow;
                    }
                }

                return _isEnabled;
            }

            private bool? IsEnabledInDatabase()
            {
                try
                {
                    using var cmd = new SqlCommand();
                    cmd.CommandText = "IF object_id('dbo.Parameters') IS NOT NULL SELECT Number FROM dbo.Parameters WHERE Id = 'MergeResources.IgnoreInputLastUpdated'"; // call can be made before store is initialized
                    var value = cmd.ExecuteScalarAsync(_sqlRetryService, _logger, CancellationToken.None).Result;
                    return value != null && (double)value == 1;
                }
                catch (SqlException)
                {
                    return null;
                }
            }
        }

        private class RawResourceDeduping
        {
            private ISqlRetryService _sqlRetryService;
            private readonly ILogger<SqlServerFhirDataStore> _logger;
            private bool _isEnabled;
            private DateTime? _lastUpdated;
            private object _databaseAccessLocker = new object();

            public RawResourceDeduping(ISqlRetryService sqlRetryService, ILogger<SqlServerFhirDataStore> logger)
            {
                _sqlRetryService = sqlRetryService;
                _logger = logger;
            }

            public bool IsEnabled()
            {
                if (_lastUpdated.HasValue && (DateTime.UtcNow - _lastUpdated.Value).TotalSeconds < 600)
                {
                    return _isEnabled;
                }

                lock (_databaseAccessLocker)
                {
                    if (_lastUpdated.HasValue && (DateTime.UtcNow - _lastUpdated.Value).TotalSeconds < 600)
                    {
                        return _isEnabled;
                    }

                    var isEnabled = IsEnabledInDatabase();
                    if (isEnabled.HasValue)
                    {
                        _isEnabled = isEnabled.Value;
                        _lastUpdated = DateTime.UtcNow;
                    }
                }

                return _isEnabled;
            }

            private bool? IsEnabledInDatabase()
            {
                try
                {
                    using var cmd = new SqlCommand();
                    cmd.CommandText = "IF object_id('dbo.Parameters') IS NOT NULL SELECT Number FROM dbo.Parameters WHERE Id = 'RawResourceDeduping.IsEnabled'"; // call can be made before store is initialized
                    var value = cmd.ExecuteScalarAsync(_sqlRetryService, _logger, CancellationToken.None).Result;
                    return value == null || (double)value == 1;
                }
                catch (SqlException)
                {
                    return null;
                }
            }
        }
    }
}<|MERGE_RESOLUTION|>--- conflicted
+++ resolved
@@ -250,12 +250,8 @@
                             continue;
                         }
 
-<<<<<<< HEAD
-                        results.Add(resourceExt.GetIdentifier(), new DataStoreOperationOutcome(new BadRequestException(string.Format(Core.Resources.IfMatchHeaderRequiredForResource, resource.ResourceTypeName))));
-=======
                         _logger.LogInformation("BadRequest: IfMatchHeaderRequiredForResource");
                         results.Add(identifier, new DataStoreOperationOutcome(new BadRequestException(string.Format(Core.Resources.IfMatchHeaderRequiredForResource, resource.ResourceTypeName))));
->>>>>>> b90769b5
                         continue;
                     }
 
