﻿--DROP PROCEDURE dbo.GetResources
GO
CREATE PROCEDURE dbo.GetResources @ResourceKeys dbo.ResourceKeyList READONLY
AS
set nocount on
DECLARE @st datetime = getUTCdate()
       ,@SP varchar(100) = 'GetResources'
       ,@InputRows int
       ,@DummyTop bigint = 9223372036854775807
       ,@NotNullVersionExists bit 
       ,@NullVersionExists bit
       ,@MinRT smallint
       ,@MaxRT smallint

SELECT @MinRT = min(ResourceTypeId), @MaxRT = max(ResourceTypeId), @InputRows = count(*), @NotNullVersionExists = max(CASE WHEN Version IS NOT NULL THEN 1 ELSE 0 END), @NullVersionExists = max(CASE WHEN Version IS NULL THEN 1 ELSE 0 END) FROM @ResourceKeys

DECLARE @Mode varchar(100) = 'RT=['+convert(varchar,@MinRT)+','+convert(varchar,@MaxRT)+'] Cnt='+convert(varchar,@InputRows)+' NNVE='+convert(varchar,@NotNullVersionExists)+' NVE='+convert(varchar,@NullVersionExists)

BEGIN TRY
  IF @NotNullVersionExists = 1
    IF @NullVersionExists = 0
      SELECT B.ResourceTypeId
            ,B.ResourceId
            ,ResourceSurrogateId
            ,B.Version
            ,IsDeleted
            ,IsHistory
            ,RawResource
            ,IsRawResourceMetaSet
            ,SearchParamHash
            ,TransactionId
            ,OffsetInFile
        FROM (SELECT TOP (@DummyTop) * FROM @ResourceKeys) A
             JOIN dbo.Resource B WITH (INDEX = IX_Resource_ResourceTypeId_ResourceId_Version) ON B.ResourceTypeId = A.ResourceTypeId AND B.ResourceId = A.ResourceId AND B.Version = A.Version
        OPTION (MAXDOP 1, OPTIMIZE FOR (@DummyTop = 1))
    ELSE
      SELECT *
        FROM (SELECT B.ResourceTypeId
                    ,B.ResourceId
                    ,ResourceSurrogateId
                    ,B.Version
                    ,IsDeleted
                    ,IsHistory
                    ,RawResource
                    ,IsRawResourceMetaSet
                    ,SearchParamHash
                    ,TransactionId
                    ,OffsetInFile
                FROM (SELECT TOP (@DummyTop) * FROM @ResourceKeys WHERE Version IS NOT NULL) A
<<<<<<< HEAD
                     JOIN dbo.Resource B WITH (INDEX = IX_Resource_ResourceTypeId_ResourceId_Version) ON B.ResourceTypeId = A.ResourceTypeId AND B.ResourceId = A.ResourceId AND B.Version = A.Version
              UNION ALL
              SELECT B.ResourceTypeId
                    ,B.ResourceId
                    ,ResourceSurrogateId
                    ,B.Version
                    ,IsDeleted
                    ,IsHistory
                    ,RawResource
                    ,IsRawResourceMetaSet
                    ,SearchParamHash
                FROM (SELECT TOP (@DummyTop) * FROM @ResourceKeys WHERE Version IS NULL) A
                     JOIN dbo.Resource B WITH (INDEX = IX_Resource_ResourceTypeId_ResourceId) ON B.ResourceTypeId = A.ResourceTypeId AND B.ResourceId = A.ResourceId
                WHERE IsHistory = 0
             ) A
=======
                     JOIN dbo.Resource B ON B.ResourceTypeId = A.ResourceTypeId AND B.ResourceId = A.ResourceId AND B.Version = A.Version
            UNION ALL
            SELECT B.ResourceTypeId
                  ,B.ResourceId
                  ,ResourceSurrogateId
                  ,B.Version
                  ,IsDeleted
                  ,IsHistory
                  ,RawResource
                  ,IsRawResourceMetaSet
                  ,SearchParamHash
                  ,TransactionId
                  ,OffsetInFile
              FROM (SELECT TOP (@DummyTop) * FROM @ResourceKeys WHERE Version IS NULL) A
                   JOIN dbo.Resource B ON B.ResourceTypeId = A.ResourceTypeId AND B.ResourceId = A.ResourceId
              WHERE IsHistory = 0
           ) A
>>>>>>> bab11cd4
        OPTION (MAXDOP 1, OPTIMIZE FOR (@DummyTop = 1))
  ELSE
    SELECT B.ResourceTypeId
          ,B.ResourceId
          ,ResourceSurrogateId
          ,B.Version
          ,IsDeleted
          ,IsHistory
          ,RawResource
          ,IsRawResourceMetaSet
          ,SearchParamHash
          ,TransactionId
          ,OffsetInFile
      FROM (SELECT TOP (@DummyTop) * FROM @ResourceKeys) A
           JOIN dbo.Resource B WITH (INDEX = IX_Resource_ResourceTypeId_ResourceId) ON B.ResourceTypeId = A.ResourceTypeId AND B.ResourceId = A.ResourceId
      WHERE IsHistory = 0
      OPTION (MAXDOP 1, OPTIMIZE FOR (@DummyTop = 1))

  EXECUTE dbo.LogEvent @Process=@SP,@Mode=@Mode,@Status='End',@Start=@st,@Rows=@@rowcount
END TRY
BEGIN CATCH
  IF error_number() = 1750 THROW -- Real error is before 1750, cannot trap in SQL.
  EXECUTE dbo.LogEvent @Process=@SP,@Mode=@Mode,@Status='Error',@Start=@st;
  THROW
END CATCH
GO
--DECLARE @ResourceKeys dbo.ResourceKeyList
--INSERT INTO @ResourceKeys SELECT TOP 1 ResourceTypeId, ResourceId, NULL FROM Resource
--EXECUTE dbo.GetResources @ResourceKeys<|MERGE_RESOLUTION|>--- conflicted
+++ resolved
@@ -47,7 +47,6 @@
                     ,TransactionId
                     ,OffsetInFile
                 FROM (SELECT TOP (@DummyTop) * FROM @ResourceKeys WHERE Version IS NOT NULL) A
-<<<<<<< HEAD
                      JOIN dbo.Resource B WITH (INDEX = IX_Resource_ResourceTypeId_ResourceId_Version) ON B.ResourceTypeId = A.ResourceTypeId AND B.ResourceId = A.ResourceId AND B.Version = A.Version
               UNION ALL
               SELECT B.ResourceTypeId
@@ -59,29 +58,12 @@
                     ,RawResource
                     ,IsRawResourceMetaSet
                     ,SearchParamHash
+                    ,TransactionId
+                    ,OffsetInFile
                 FROM (SELECT TOP (@DummyTop) * FROM @ResourceKeys WHERE Version IS NULL) A
                      JOIN dbo.Resource B WITH (INDEX = IX_Resource_ResourceTypeId_ResourceId) ON B.ResourceTypeId = A.ResourceTypeId AND B.ResourceId = A.ResourceId
                 WHERE IsHistory = 0
              ) A
-=======
-                     JOIN dbo.Resource B ON B.ResourceTypeId = A.ResourceTypeId AND B.ResourceId = A.ResourceId AND B.Version = A.Version
-            UNION ALL
-            SELECT B.ResourceTypeId
-                  ,B.ResourceId
-                  ,ResourceSurrogateId
-                  ,B.Version
-                  ,IsDeleted
-                  ,IsHistory
-                  ,RawResource
-                  ,IsRawResourceMetaSet
-                  ,SearchParamHash
-                  ,TransactionId
-                  ,OffsetInFile
-              FROM (SELECT TOP (@DummyTop) * FROM @ResourceKeys WHERE Version IS NULL) A
-                   JOIN dbo.Resource B ON B.ResourceTypeId = A.ResourceTypeId AND B.ResourceId = A.ResourceId
-              WHERE IsHistory = 0
-           ) A
->>>>>>> bab11cd4
         OPTION (MAXDOP 1, OPTIMIZE FOR (@DummyTop = 1))
   ELSE
     SELECT B.ResourceTypeId
