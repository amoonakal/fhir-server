﻿// -------------------------------------------------------------------------------------------------
// Copyright (c) Microsoft Corporation. All rights reserved.
// Licensed under the MIT License (MIT). See LICENSE in the repo root for license information.
// -------------------------------------------------------------------------------------------------

using System;
using System.Collections.Generic;
using System.Diagnostics;
using System.IO;
using System.Linq;
using System.Net;
using System.Threading;
using System.Threading.Tasks;
using System.Transactions;
using AngleSharp.Io;
using EnsureThat;
using Hl7.Fhir.Model;
using Hl7.Fhir.Serialization;
using MediatR;
using Microsoft.AspNetCore.Http;
using Microsoft.AspNetCore.Http.Extensions;
using Microsoft.AspNetCore.Http.Features.Authentication;
using Microsoft.AspNetCore.Http.Headers;
using Microsoft.AspNetCore.Routing;
using Microsoft.Extensions.Logging;
using Microsoft.Extensions.Options;
using Microsoft.Extensions.Primitives;
using Microsoft.Health.Abstractions.Features.Transactions;
using Microsoft.Health.Api.Features.Audit;
using Microsoft.Health.Core.Features.Context;
using Microsoft.Health.Core.Features.Security.Authorization;
using Microsoft.Health.Fhir.Api.Configs;
using Microsoft.Health.Fhir.Api.Features.Bundle;
using Microsoft.Health.Fhir.Api.Features.ContentTypes;
using Microsoft.Health.Fhir.Api.Features.Exceptions;
using Microsoft.Health.Fhir.Api.Features.Formatters;
using Microsoft.Health.Fhir.Api.Features.Routing;
using Microsoft.Health.Fhir.Core.Exceptions;
using Microsoft.Health.Fhir.Core.Extensions;
using Microsoft.Health.Fhir.Core.Features;
using Microsoft.Health.Fhir.Core.Features.Context;
using Microsoft.Health.Fhir.Core.Features.Persistence;
using Microsoft.Health.Fhir.Core.Features.Resources;
using Microsoft.Health.Fhir.Core.Features.Resources.Bundle;
using Microsoft.Health.Fhir.Core.Features.Security;
using Microsoft.Health.Fhir.Core.Messages.Bundle;
using Microsoft.Health.Fhir.Core.Models;
using Microsoft.Health.Fhir.ValueSets;
using Microsoft.Rest;
using static Hl7.Fhir.Model.Bundle;
using Task = System.Threading.Tasks.Task;

namespace Microsoft.Health.Fhir.Api.Features.Resources.Bundle
{
    /// <summary>
    /// Handler for bundles of type transaction and batch.
    /// </summary>
    public partial class BundleHandler : IRequestHandler<BundleRequest, BundleResponse>
    {
        private const int GCCollectTrigger = 150;

        private readonly RequestContextAccessor<IFhirRequestContext> _fhirRequestContextAccessor;
        private readonly FhirJsonSerializer _fhirJsonSerializer;
        private readonly FhirJsonParser _fhirJsonParser;
        private readonly Dictionary<HTTPVerb, List<(RouteContext, int, string)>> _requests;
        private readonly IHttpAuthenticationFeature _httpAuthenticationFeature;
        private readonly IRouter _router;
        private readonly IServiceProvider _requestServices;
        private readonly ITransactionHandler _transactionHandler;
        private readonly IBundleHttpContextAccessor _bundleHttpContextAccessor;
        private readonly ResourceIdProvider _resourceIdProvider;
        private readonly ILogger<BundleHandler> _logger;
        private int _requestCount;
        private readonly HTTPVerb[] _verbExecutionOrder;
        private readonly List<int> _emptyRequestsOrder;
        private readonly Dictionary<string, (string resourceId, string resourceType)> _referenceIdDictionary;
        private BundleType? _bundleType;
        private readonly TransactionBundleValidator _transactionBundleValidator;
        private readonly ResourceReferenceResolver _referenceResolver;
        private readonly IAuditEventTypeMapping _auditEventTypeMapping;
        private readonly IAuthorizationService<DataActions> _authorizationService;
        private readonly BundleConfiguration _bundleConfiguration;
        private readonly string _originalRequestBase;
        private readonly IMediator _mediator;

        /// <summary>
        /// Headers to propagate the the from the inner actions to the outer HTTP request.
        /// </summary>
        private static readonly string[] HeadersToAccumulate = new[] { KnownHeaders.RetryAfter, KnownHeaders.RetryAfterMilliseconds, "x-ms-session-token", "x-ms-request-charge" };

        private IFhirRequestContext _originalFhirRequestContext;

        public BundleHandler(
            IHttpContextAccessor httpContextAccessor,
            RequestContextAccessor<IFhirRequestContext> fhirRequestContextAccessor,
            FhirJsonSerializer fhirJsonSerializer,
            FhirJsonParser fhirJsonParser,
            ITransactionHandler transactionHandler,
            IBundleHttpContextAccessor bundleHttpContextAccessor,
            ResourceIdProvider resourceIdProvider,
            TransactionBundleValidator transactionBundleValidator,
            ResourceReferenceResolver referenceResolver,
            IAuditEventTypeMapping auditEventTypeMapping,
            IOptions<BundleConfiguration> bundleConfiguration,
            IAuthorizationService<DataActions> authorizationService,
            IMediator mediator,
            ILogger<BundleHandler> logger)
            : this()
        {
            EnsureArg.IsNotNull(httpContextAccessor, nameof(httpContextAccessor));
            EnsureArg.IsNotNull(fhirRequestContextAccessor, nameof(fhirRequestContextAccessor));
            EnsureArg.IsNotNull(fhirJsonSerializer, nameof(fhirJsonSerializer));
            EnsureArg.IsNotNull(fhirJsonParser, nameof(fhirJsonParser));
            EnsureArg.IsNotNull(transactionHandler, nameof(transactionHandler));
            EnsureArg.IsNotNull(bundleHttpContextAccessor, nameof(bundleHttpContextAccessor));
            EnsureArg.IsNotNull(resourceIdProvider, nameof(resourceIdProvider));
            EnsureArg.IsNotNull(transactionBundleValidator, nameof(transactionBundleValidator));
            EnsureArg.IsNotNull(referenceResolver, nameof(referenceResolver));
            EnsureArg.IsNotNull(auditEventTypeMapping, nameof(auditEventTypeMapping));
            EnsureArg.IsNotNull(bundleConfiguration?.Value, nameof(bundleConfiguration));
            EnsureArg.IsNotNull(authorizationService, nameof(authorizationService));
            EnsureArg.IsNotNull(mediator, nameof(mediator));
            EnsureArg.IsNotNull(logger, nameof(logger));

            _fhirRequestContextAccessor = fhirRequestContextAccessor;
            _fhirJsonSerializer = fhirJsonSerializer;
            _fhirJsonParser = fhirJsonParser;
            _transactionHandler = transactionHandler;
            _bundleHttpContextAccessor = bundleHttpContextAccessor;
            _resourceIdProvider = resourceIdProvider;
            _transactionBundleValidator = transactionBundleValidator;
            _referenceResolver = referenceResolver;
            _auditEventTypeMapping = auditEventTypeMapping;
            _authorizationService = authorizationService;
            _bundleConfiguration = bundleConfiguration.Value;
            _mediator = mediator;
            _logger = logger;

            // Not all versions support the same enum values, so do the dictionary creation in the version specific partial.
            _requests = _verbExecutionOrder.ToDictionary(verb => verb, _ => new List<(RouteContext, int, string)>());

            HttpContext outerHttpContext = httpContextAccessor.HttpContext;
            _httpAuthenticationFeature = outerHttpContext.Features.Get<IHttpAuthenticationFeature>();
            _router = outerHttpContext.GetRouteData().Routers.First();
            _requestServices = outerHttpContext.RequestServices;
            _originalRequestBase = outerHttpContext.Request.PathBase;
            _emptyRequestsOrder = new List<int>();
            _referenceIdDictionary = new Dictionary<string, (string resourceId, string resourceType)>();
        }

        private async Task ExecuteAllRequestsAsync(Hl7.Fhir.Model.Bundle responseBundle, CancellationToken cancellationToken)
<<<<<<< HEAD
=======
        {
            // List is not created initially since it doesn't create a list with _requestCount elements
            responseBundle.Entry = new List<EntryComponent>(new EntryComponent[_requestCount]);
            foreach (int emptyRequestOrder in _emptyRequestsOrder)
            {
                var entryComponent = new EntryComponent
                {
                    Response = new ResponseComponent
                    {
                        Status = ((int)HttpStatusCode.BadRequest).ToString(),
                        Outcome = CreateOperationOutcome(
                            OperationOutcome.IssueSeverity.Error,
                            OperationOutcome.IssueType.Invalid,
                            "Request is empty"),
                    },
                };
                responseBundle.Entry[emptyRequestOrder] = entryComponent;
            }

            EntryComponent throttledEntryComponent = null;
            foreach (HTTPVerb verb in _verbExecutionOrder)
            {
                throttledEntryComponent = await ExecuteRequestsAsync(responseBundle, verb, throttledEntryComponent, cancellationToken);
            }
        }

        private async Task ExecuteAllRequestsInParallelAsync(Hl7.Fhir.Model.Bundle responseBundle, CancellationToken cancellationToken)
>>>>>>> cf8ca63e
        {
            // List is not created initially since it doesn't create a list with _requestCount elements
            responseBundle.Entry = new List<EntryComponent>(new EntryComponent[_requestCount]);
            foreach (int emptyRequestOrder in _emptyRequestsOrder)
            {
                var entryComponent = new EntryComponent
                {
                    Response = new ResponseComponent
                    {
                        Status = ((int)HttpStatusCode.BadRequest).ToString(),
                        Outcome = CreateOperationOutcome(
                            OperationOutcome.IssueSeverity.Error,
                            OperationOutcome.IssueType.Invalid,
                            "Request is empty"),
                    },
                };
                responseBundle.Entry[emptyRequestOrder] = entryComponent;
            }

            // Besides the need to run requests in parallel, the verb execution order should still be respected.
            EntryComponent throttledEntryComponent = null;
            foreach (HTTPVerb verb in _verbExecutionOrder)
            {
<<<<<<< HEAD
                throttledEntryComponent = await ExecuteRequestsAsync(responseBundle, verb, throttledEntryComponent, cancellationToken);
            }
        }

        private async Task ExecuteAllRequestsInParallelAsync(Hl7.Fhir.Model.Bundle responseBundle, CancellationToken cancellationToken)
        {
            // List is not created initially since it doesn't create a list with _requestCount elements
            responseBundle.Entry = new List<EntryComponent>(new EntryComponent[_requestCount]);
            foreach (int emptyRequestOrder in _emptyRequestsOrder)
            {
                var entryComponent = new EntryComponent
                {
                    Response = new ResponseComponent
                    {
                        Status = ((int)HttpStatusCode.BadRequest).ToString(),
                        Outcome = CreateOperationOutcome(
                            OperationOutcome.IssueSeverity.Error,
                            OperationOutcome.IssueType.Invalid,
                            "Request is empty"),
                    },
                };
                responseBundle.Entry[emptyRequestOrder] = entryComponent;
            }

            // Besides the need to run requests in parallel, the verb execution order should still be respected.
            EntryComponent throttledEntryComponent = null;
            foreach (HTTPVerb verb in _verbExecutionOrder)
            {
=======
>>>>>>> cf8ca63e
                throttledEntryComponent = await ExecuteRequestsInParallelAsync(responseBundle, verb, throttledEntryComponent, cancellationToken);
            }
        }

        public async Task<BundleResponse> Handle(BundleRequest request, CancellationToken cancellationToken)
        {
            EnsureArg.IsNotNull(request, nameof(request));

            // In scenarios where access checks involve a remote service call, it is advantageous
            // to perform one single access check for all necessary permissions rather than one per operation.
            // Two potential TODOs:
            // (1) it would also be better to know what the operations are in the bundle as opposed to checking
            //      for all possible actions. Trouble is, the exact mapping from method + URI is embedded in MVC logic
            //      and attributes.
            // (2) One we have the full set of permitted actions, it would be more efficient for the individual
            //     operations to use an IAuthorizationService<DataActions> that implements CheckAccess based on these known permitted
            //     actions.

            if (await _authorizationService.CheckAccess(DataActions.All, cancellationToken) == DataActions.None)
            {
                throw new UnauthorizedFhirActionException();
            }

            _originalFhirRequestContext = _fhirRequestContextAccessor.RequestContext;
            try
            {
                var bundleResource = request.Bundle.ToPoco<Hl7.Fhir.Model.Bundle>();
                _bundleType = bundleResource.Type;

                if (_bundleType == BundleType.Batch)
                {
                    await FillRequestLists(bundleResource.Entry, cancellationToken);

                    var responseBundle = new Hl7.Fhir.Model.Bundle
                    {
                        Type = BundleType.BatchResponse,
                    };

                    await ExecuteAllRequestsInParallelAsync(responseBundle, cancellationToken);
                    var response = new BundleResponse(responseBundle.ToResourceElement());

                    await PublishNotification(responseBundle, BundleType.Batch);

                    return response;
                }

                if (_bundleType == BundleType.Transaction)
                {
                    // For resources within a transaction, we need to validate if they are referring to each other and throw an exception in such case.
                    await _transactionBundleValidator.ValidateBundle(bundleResource, _referenceIdDictionary, cancellationToken);

                    await FillRequestLists(bundleResource.Entry, cancellationToken);

                    var responseBundle = new Hl7.Fhir.Model.Bundle
                    {
                        Type = BundleType.TransactionResponse,
                    };

                    var response = await ExecuteTransactionForAllRequests(responseBundle, cancellationToken);

                    await PublishNotification(responseBundle, BundleType.Transaction);

                    return response;
                }

                throw new MethodNotAllowedException(string.Format(Api.Resources.InvalidBundleType, _bundleType));
            }
            finally
            {
                _fhirRequestContextAccessor.RequestContext = _originalFhirRequestContext;
            }
        }

        private async Task PublishNotification(Hl7.Fhir.Model.Bundle responseBundle, BundleType bundleType)
        {
            var apiCallResults = new Dictionary<string, List<BundleSubCallMetricData>>();
            foreach (var entry in responseBundle.Entry)
            {
                var status = entry.Response.Status;
                if (!apiCallResults.TryGetValue(status, out List<BundleSubCallMetricData> val))
                {
                    apiCallResults[status] = new List<BundleSubCallMetricData>();
                }

                apiCallResults[status].Add(new BundleSubCallMetricData()
                {
                    FhirOperation = "Bundle Sub Call",
                    ResourceType = entry?.Resource?.TypeName,
                });
            }

            await _mediator.Publish(new BundleMetricsNotification(apiCallResults, bundleType == BundleType.Batch ? AuditEventSubType.Batch : AuditEventSubType.Transaction), CancellationToken.None);
        }

        private async Task<BundleResponse> ExecuteTransactionForAllRequests(Hl7.Fhir.Model.Bundle responseBundle, CancellationToken cancellationToken)
        {
            try
            {
                using (var transaction = _transactionHandler.BeginTransaction())
                {
                    // FHIBF - Transactions are still executed in parallel. We should change that.
                    await ExecuteAllRequestsAsync(responseBundle, cancellationToken);

                    transaction.Complete();
                }
            }
            catch (TransactionAbortedException)
            {
                _logger.LogError("Failed to commit a transaction. Throwing BadRequest as a default exception.");
                throw new FhirTransactionFailedException(Api.Resources.GeneralTransactionFailedError, HttpStatusCode.BadRequest);
            }

            return new BundleResponse(responseBundle.ToResourceElement());
        }

        private async Task FillRequestLists(List<EntryComponent> bundleEntries, CancellationToken cancellationToken)
        {
            if (_bundleConfiguration.EntryLimit != default && bundleEntries.Count > _bundleConfiguration.EntryLimit)
            {
                throw new BundleEntryLimitExceededException(string.Format(Api.Resources.BundleEntryLimitExceeded, _bundleConfiguration.EntryLimit));
            }

            int order = 0;
            _requestCount = bundleEntries.Count;

            // For a transaction, we need to resolve any references between resources.
            // Loop through the entries and if we're POSTing with an ID in the fullUrl or doing a conditional create then set an ID for it and add it to our dictionary.
            if (_bundleType == BundleType.Transaction)
            {
                PopulateReferenceIdDictionary(bundleEntries, _referenceIdDictionary);
            }

            foreach (EntryComponent entry in bundleEntries)
            {
                if (entry.Request?.Method == null)
                {
                    _emptyRequestsOrder.Add(order++);
                    continue;
                }

                await GenerateRequest(entry, order++, cancellationToken);
            }
        }

        private async Task GenerateRequest(EntryComponent entry, int order, CancellationToken cancellationToken)
        {
            string persistedId = default;
            HttpContext httpContext = new DefaultHttpContext { RequestServices = _requestServices };

            var requestUrl = entry.Request?.Url;

            // For resources within a transaction, we need to resolve any intra-bundle references and potentially persist any internally assigned ids
            HTTPVerb requestMethod = entry.Request.Method.Value;

            if (_bundleType == BundleType.Transaction && entry.Resource != null)
            {
                await _referenceResolver.ResolveReferencesAsync(entry.Resource, _referenceIdDictionary, requestUrl, cancellationToken);

                if (requestMethod == HTTPVerb.POST && !string.IsNullOrWhiteSpace(entry.FullUrl))
                {
                    if (_referenceIdDictionary.TryGetValue(entry.FullUrl, out (string resourceId, string resourceType) value))
                    {
                        persistedId = value.resourceId;
                    }
                }
            }

            httpContext.Features[typeof(IHttpAuthenticationFeature)] = _httpAuthenticationFeature;
            httpContext.Response.Body = new MemoryStream();

            var requestUri = new Uri(_fhirRequestContextAccessor.RequestContext.BaseUri, requestUrl);
            httpContext.Request.Scheme = requestUri.Scheme;
            httpContext.Request.Host = new HostString(requestUri.Host, requestUri.Port);
            httpContext.Request.PathBase = _originalRequestBase;
            httpContext.Request.Path = requestUri.LocalPath;
            httpContext.Request.QueryString = new QueryString(requestUri.Query);
            httpContext.Request.Method = requestMethod.ToString();

            AddHeaderIfNeeded(HeaderNames.IfMatch, entry.Request.IfMatch, httpContext);
            AddHeaderIfNeeded(HeaderNames.IfModifiedSince, entry.Request.IfModifiedSince?.ToString(), httpContext);
            AddHeaderIfNeeded(HeaderNames.IfNoneMatch, entry.Request.IfNoneMatch, httpContext);
            AddHeaderIfNeeded(KnownHeaders.IfNoneExist, entry.Request.IfNoneExist, httpContext);

            if (_fhirRequestContextAccessor.RequestContext.RequestHeaders.ContainsKey(KnownHeaders.ProfileValidation)
                    && _fhirRequestContextAccessor.RequestContext.RequestHeaders.TryGetValue(KnownHeaders.ProfileValidation, out var hValue))
            {
                AddHeaderIfNeeded(KnownHeaders.ProfileValidation, hValue, httpContext);
            }

            if (requestMethod == HTTPVerb.POST
                || requestMethod == HTTPVerb.PUT)
            {
                httpContext.Request.Headers.Add(HeaderNames.ContentType, new StringValues(KnownContentTypes.JsonContentType));

                if (entry.Resource != null)
                {
                    var memoryStream = new MemoryStream(await _fhirJsonSerializer.SerializeToBytesAsync(entry.Resource));
                    memoryStream.Seek(0, SeekOrigin.Begin);
                    httpContext.Request.Body = memoryStream;
                }
            }

#if !STU3
            // FHIRPatch if body is Parameters object
            else if (
                requestMethod == HTTPVerb.PATCH &&
                string.Equals(KnownResourceTypes.Parameters, entry.Resource?.TypeName, StringComparison.Ordinal) &&
                entry.Resource is Parameters parametersResource)
            {
                httpContext.Request.Headers.Add(HeaderNames.ContentType, new StringValues(KnownContentTypes.JsonContentType));
                var memoryStream = new MemoryStream(await _fhirJsonSerializer.SerializeToBytesAsync(parametersResource));
                memoryStream.Seek(0, SeekOrigin.Begin);
                httpContext.Request.Body = memoryStream;
            }

            // Allow JSON Patch to be an encoded Binary in a Bundle (See: https://chat.fhir.org/#narrow/stream/179166-implementers/topic/Transaction.20with.20PATCH.20request)
            else if (
                requestMethod == HTTPVerb.PATCH &&
                string.Equals(KnownResourceTypes.Binary, entry.Resource?.TypeName, StringComparison.Ordinal) &&
                entry.Resource is Binary binaryResource && string.Equals(KnownMediaTypeHeaderValues.ApplicationJsonPatch.ToString(), binaryResource.ContentType, StringComparison.OrdinalIgnoreCase))
            {
                httpContext.Request.Headers.Add(HeaderNames.ContentType, new StringValues(binaryResource.ContentType));
                var memoryStream = new MemoryStream(binaryResource.Data);
                memoryStream.Seek(0, SeekOrigin.Begin);
                httpContext.Request.Body = memoryStream;
            }
#endif

            var routeContext = new RouteContext(httpContext);

            await _router.RouteAsync(routeContext);

            httpContext.Features[typeof(IRoutingFeature)] = new RoutingFeature
            {
                RouteData = routeContext.RouteData,
            };

            _requests[requestMethod].Add((routeContext, order, persistedId));
        }

        private async Task<EntryComponent> ExecuteRequestsAsync(Hl7.Fhir.Model.Bundle responseBundle, HTTPVerb httpVerb, EntryComponent throttledEntryComponent, CancellationToken cancellationToken)
        {
            foreach ((RouteContext request, int entryIndex, string persistedId) in _requests[httpVerb])
            {
                if (entryIndex % GCCollectTrigger == 0)
                {
                    RunGarbageCollection();
                }

                EntryComponent entryComponent;

                if (request.Handler != null)
                {
                    if (throttledEntryComponent != null)
                    {
                        // A previous action was throttled.
                        // Skip executing subsequent actions and include the 429 response.
                        entryComponent = throttledEntryComponent;
                    }
                    else
                    {
                        HttpContext httpContext = request.HttpContext;

                        SetupContexts(request, httpContext);

                        Func<string> originalResourceIdProvider = _resourceIdProvider.Create;

                        if (!string.IsNullOrWhiteSpace(persistedId))
                        {
                            _resourceIdProvider.Create = () => persistedId;
                        }

                        await request.Handler.Invoke(httpContext);

                        // we will retry a 429 one time per request in the bundle
                        if (httpContext.Response.StatusCode == (int)HttpStatusCode.TooManyRequests)
                        {
                            _logger.LogTrace("BundleHandler received 429 message, attempting retry.  HttpVerb:{HttpVerb} BundleSize: {RequestCount} entryIndex:{EntryIndex}", httpVerb, _requestCount, entryIndex);
                            int retryDelay = 2;
                            var retryAfterValues = httpContext.Response.Headers.GetCommaSeparatedValues("Retry-After");
                            if (retryAfterValues != StringValues.Empty && int.TryParse(retryAfterValues[0], out var retryHeaderValue))
                            {
                                retryDelay = retryHeaderValue;
                            }

                            await Task.Delay(retryDelay * 1000, cancellationToken); // multiply by 1000 as retry-header specifies delay in seconds
                            await request.Handler.Invoke(httpContext);
                        }

                        _resourceIdProvider.Create = originalResourceIdProvider;

                        entryComponent = CreateEntryComponent(_fhirJsonParser, httpContext);

                        foreach (string headerName in HeadersToAccumulate)
                        {
                            if (httpContext.Response.Headers.TryGetValue(headerName, out var values))
                            {
                                _originalFhirRequestContext.ResponseHeaders[headerName] = values;
                            }
                        }

                        if (_bundleType == BundleType.Batch && entryComponent.Response.Status == "429")
                        {
                            _logger.LogTrace("BundleHandler received 429 after retry, now aborting remainder of bundle. HttpVerb:{HttpVerb} BundleSize: {RequestCount} entryIndex:{EntryIndex}", httpVerb, _requestCount, entryIndex);

                            // this action was throttled. Capture the entry and reuse it for subsequent actions.
                            throttledEntryComponent = entryComponent;
                        }
                    }
                }
                else
                {
                    entryComponent = new EntryComponent
                    {
                        Response = new ResponseComponent
                        {
                            Status = ((int)HttpStatusCode.NotFound).ToString(),
                            Outcome = CreateOperationOutcome(
                                OperationOutcome.IssueSeverity.Error,
                                OperationOutcome.IssueType.NotFound,
                                string.Format(Api.Resources.BundleNotFound, $"{request.HttpContext.Request.Path}{request.HttpContext.Request.QueryString}")),
                        },
                    };
                }

                if (_bundleType.Equals(BundleType.Transaction) && entryComponent.Response.Outcome != null)
                {
                    var errorMessage = string.Format(Api.Resources.TransactionFailed, request.HttpContext.Request.Method, request.HttpContext.Request.Path);

                    if (!Enum.TryParse(entryComponent.Response.Status, out HttpStatusCode httpStatusCode))
                    {
                        httpStatusCode = HttpStatusCode.BadRequest;
                    }

                    TransactionExceptionHandler.ThrowTransactionException(errorMessage, httpStatusCode, (OperationOutcome)entryComponent.Response.Outcome);
                }

                responseBundle.Entry[entryIndex] = entryComponent;
            }

            return throttledEntryComponent;
        }

        private async Task<EntryComponent> ExecuteRequestsInParallelAsync(Hl7.Fhir.Model.Bundle responseBundle, HTTPVerb httpVerb, EntryComponent throttledEntryComponent, CancellationToken cancellationToken)
        {
            // This method runs in parallel requests extracted from bundles.
            // It uses Parallel.ForEachAsync as an optimization, given that Parallel.ForEachAsync has a better parallel Task management then handling Tasks manually.

<<<<<<< HEAD
            IAuditEventTypeMapping auditEventTypeMapping = _auditEventTypeMapping; // Safe
            IFhirRequestContext originalFhirRequestContext = _originalFhirRequestContext; // Modified
            RequestContextAccessor<IFhirRequestContext> requestContext = _fhirRequestContextAccessor; // Safe
            IBundleHttpContextAccessor bundleHttpContextAccessor = _bundleHttpContextAccessor; // Modified
            FhirJsonParser fhirJsonParser = _fhirJsonParser; // Safe
=======
            IAuditEventTypeMapping auditEventTypeMapping = _auditEventTypeMapping;
            IFhirRequestContext originalFhirRequestContext = _originalFhirRequestContext;
            RequestContextAccessor<IFhirRequestContext> requestContext = _fhirRequestContextAccessor;
            IBundleHttpContextAccessor bundleHttpContextAccessor = _bundleHttpContextAccessor;
            ResourceIdProvider resourceIdProvider = _resourceIdProvider;
            FhirJsonParser fhirJsonParser = _fhirJsonParser;
>>>>>>> cf8ca63e

            if (_requests[httpVerb].Any())
            {
                int totalNumberOfRequests = _requests[httpVerb].Count;
                const int MaxNumberOfRequestsInParallel = 4;
                var options = new ParallelOptions()
                {
                    MaxDegreeOfParallelism = MaxNumberOfRequestsInParallel,
                    CancellationToken = cancellationToken,
                };

                _logger.LogTrace("BundleHandler - Starting the parallel processing of {NumberOfRequests} '{HttpVerb}' requests. MaxDegreeOfParallelism of {MaxDegreeOfParallelism}.", totalNumberOfRequests, httpVerb, options.MaxDegreeOfParallelism);

                Stopwatch stopwatch = Stopwatch.StartNew();
                await Parallel.ForEachAsync(_requests[httpVerb], options, async (state, ct) =>
                {
                    if (state.Item2 % GCCollectTrigger == 0)
                    {
                        RunGarbageCollection();
                    }

                    _logger.LogTrace("BundleHandler - Running request #{RequestNumber} out of {TotalNumberOfRequests}.", state.Item2, totalNumberOfRequests);

<<<<<<< HEAD
                    // FHIBF - ResourceIdProvider is modified by HandleRequestAsync.
                    // I've decided creating one new instance of ResourceIdProvider per record, giving that it can cause internal conflicts due the parallel access from multiple threads.
                    // The single instance would make it thread safe.
                    ResourceIdProvider resourceIdProvider = new ResourceIdProvider();

=======
>>>>>>> cf8ca63e
                    await HandleRequestAsync(
                        responseBundle,
                        httpVerb,
                        throttledEntryComponent,
                        _bundleType,
                        state.Item1, // Request
                        state.Item2, // Entry index
                        state.Item3, // Persisted ID
                        _requestCount,
                        auditEventTypeMapping,
                        originalFhirRequestContext,
                        requestContext,
                        bundleHttpContextAccessor,
                        resourceIdProvider,
                        fhirJsonParser,
                        _logger,
                        ct);
                });

                stopwatch.Stop();
                LogBundleStatistics(responseBundle, totalNumberOfRequests, httpVerb, stopwatch);
            }

            return throttledEntryComponent;
        }

        private void LogBundleStatistics(Hl7.Fhir.Model.Bundle responseBundle, int originalNumberOfRequests, HTTPVerb httpVerb, Stopwatch stopwatch)
        {
            Dictionary<string, int> statistics = new Dictionary<string, int>();
            foreach (EntryComponent entryComponent in responseBundle.Entry)
            {
<<<<<<< HEAD
                if (statistics.ContainsKey(entryComponent.Response.Status))
                {
                    statistics[entryComponent.Response.Status]++;
=======
                if (statistics.TryGetValue(entryComponent.Response.Status, out int numberOfRequests))
                {
                    statistics[entryComponent.Response.Status] = numberOfRequests + 1;
>>>>>>> cf8ca63e
                }
                else
                {
                    statistics.Add(entryComponent.Response.Status, 1);
                }
            }

            _logger.LogTrace(
                "BundleHandler - Parallel processing of requests completed in {TimeElapsed}. With {OriginalNumberOfRequests} '{HttpVerb}' requests processed. Statistics: {Statistics}",
                stopwatch.Elapsed,
                originalNumberOfRequests,
                httpVerb,
                statistics.AsFormattedString());
        }

        private void SetupContexts(RouteContext request, HttpContext httpContext)
        {
            request.RouteData.Values.TryGetValue("controller", out object controllerName);
            request.RouteData.Values.TryGetValue("action", out object actionName);
            request.RouteData.Values.TryGetValue(KnownActionParameterNames.ResourceType, out object resourceType);
            var newFhirRequestContext = new FhirRequestContext(
                httpContext.Request.Method,
                httpContext.Request.GetDisplayUrl(),
                _originalFhirRequestContext.BaseUri.OriginalString,
                _originalFhirRequestContext.CorrelationId,
                httpContext.Request.Headers,
                httpContext.Response.Headers)
            {
                Principal = _originalFhirRequestContext.Principal,
                ResourceType = resourceType?.ToString(),
                AuditEventType = _auditEventTypeMapping.GetAuditEventType(
                    controllerName?.ToString(),
                    actionName?.ToString()),
                ExecutingBatchOrTransaction = true,
            };

            _fhirRequestContextAccessor.RequestContext = newFhirRequestContext;

            _bundleHttpContextAccessor.HttpContext = httpContext;

            foreach (string headerName in HeadersToAccumulate)
            {
                if (_originalFhirRequestContext.ResponseHeaders.TryGetValue(headerName, out var values))
                {
                    newFhirRequestContext.ResponseHeaders.Add(headerName, values);
                }
            }
        }

        private void PopulateReferenceIdDictionary(IEnumerable<EntryComponent> bundleEntries, IDictionary<string, (string resourceId, string resourceType)> idDictionary)
        {
            foreach (EntryComponent entry in bundleEntries)
            {
                if (string.IsNullOrWhiteSpace(entry.FullUrl))
                {
                    continue;
                }

                switch (entry.Request.Method)
                {
                    case HTTPVerb.PUT when entry.Request.Url.Contains('?', StringComparison.InvariantCultureIgnoreCase):
                    case HTTPVerb.POST:
                        if (!idDictionary.ContainsKey(entry.FullUrl))
                        {
                            // This id is new to us
                            var insertId = _resourceIdProvider.Create();
                            entry.Resource.Id = insertId;

                            idDictionary.Add(entry.FullUrl, (insertId, entry.Resource.TypeName));
                        }

                        break;
                }
            }
        }

        private void RunGarbageCollection()
        {
            try
            {
                _logger.LogTrace("{Origin} - MemoryWatch - Memory used before collection: {MemoryInUse:N0}", nameof(BundleHandler), GC.GetTotalMemory(forceFullCollection: false));

                // Collecting memory up to Generation 2 using default collection mode.
                // No blocking, allowing a collection to be performed as soon as possible, if another collection is not in progress.
                // SOH compacting is set to true.
                GC.Collect(GC.MaxGeneration, GCCollectionMode.Default, blocking: false, compacting: true);

                _logger.LogTrace("{Origin} - MemoryWatch - Memory used after full collection: {MemoryInUse:N0}", nameof(BundleHandler), GC.GetTotalMemory(forceFullCollection: false));
            }
            catch (Exception ex)
            {
                _logger.LogError(ex, "{Origin} - MemoryWatch - Error running garbage collection.", nameof(BundleHandler));
            }
        }

        private static void AddHeaderIfNeeded(string headerKey, string headerValue, HttpContext httpContext)
        {
            if (!string.IsNullOrWhiteSpace(headerValue))
            {
                httpContext.Request.Headers.Add(headerKey, new StringValues(headerValue));
            }
        }

        private static async Task<EntryComponent> HandleRequestAsync(
            Hl7.Fhir.Model.Bundle responseBundle,
            HTTPVerb httpVerb,
            EntryComponent throttledEntryComponent,
            BundleType? bundleType,
            RouteContext request,
            int entryIndex,
            string persistedId,
            int requestCount,
            IAuditEventTypeMapping auditEventTypeMapping,
            IFhirRequestContext originalFhirRequestContext,
            RequestContextAccessor<IFhirRequestContext> requestContext,
            IBundleHttpContextAccessor bundleHttpContextAccessor,
            ResourceIdProvider resourceIdProvider,
            FhirJsonParser fhirJsonParser,
            ILogger<BundleHandler> logger,
            CancellationToken cancellationToken)
        {
            EntryComponent entryComponent;

            if (request.Handler != null)
            {
                if (throttledEntryComponent != null)
                {
                    // A previous action was throttled.
                    // Skip executing subsequent actions and include the 429 response.
                    logger.LogTrace("BundleHandler was throttled, subsequent actions will be skipped and HTTP 429 will be added as a result. HttpVerb:{HttpVerb} BundleSize: {RequestCount} EntryIndex: {EntryIndex}", httpVerb, requestCount, entryIndex);
                    entryComponent = throttledEntryComponent;
                }
                else
                {
                    HttpContext httpContext = request.HttpContext;

                    SetupContexts(request, httpContext, originalFhirRequestContext, auditEventTypeMapping, requestContext, bundleHttpContextAccessor);

                    Func<string> originalResourceIdProvider = resourceIdProvider.Create;

                    if (!string.IsNullOrWhiteSpace(persistedId))
                    {
                        resourceIdProvider.Create = () => persistedId;
                    }

                    // Attempt 1.
                    await request.Handler.Invoke(httpContext);

                    // Should we continue retrying HTTP 429s?
                    // As we'll start running more requests in parallel, the risk of raising more HTTP 429s is hight.
                    // -----------
                    // We will retry a 429 one time per request in the bundle
                    if (httpContext.Response.StatusCode == (int)HttpStatusCode.TooManyRequests)
                    {
                        logger.LogTrace("BundleHandler received HTTP 429 response, attempting retry.  HttpVerb:{HttpVerb} BundleSize:{RequestCount} EntryIndex:{EntryIndex}", httpVerb, requestCount, entryIndex);
                        int retryDelay = 2;
                        var retryAfterValues = httpContext.Response.Headers.GetCommaSeparatedValues("Retry-After");
                        if (retryAfterValues != StringValues.Empty && int.TryParse(retryAfterValues[0], out var retryHeaderValue))
                        {
                            retryDelay = retryHeaderValue;
                        }

                        await Task.Delay(retryDelay * 1000, cancellationToken); // multiply by 1000 as retry-header specifies delay in seconds

                        // Attempt 2.
                        await request.Handler.Invoke(httpContext);
                    }

                    resourceIdProvider.Create = originalResourceIdProvider;

                    entryComponent = CreateEntryComponent(fhirJsonParser, httpContext);

                    foreach (string headerName in HeadersToAccumulate)
                    {
                        if (httpContext.Response.Headers.TryGetValue(headerName, out var values))
                        {
                            originalFhirRequestContext.ResponseHeaders[headerName] = values;
                        }
                    }

                    if (bundleType == BundleType.Batch && entryComponent.Response.Status == "429")
                    {
                        logger.LogTrace("BundleHandler received HTTP 429 response after retry, now aborting remainder of bundle. HttpVerb:{HttpVerb} BundleSize:{RequestCount} EntryIndex:{EntryIndex}", httpVerb, requestCount, entryIndex);

                        // this action was throttled. Capture the entry and reuse it for subsequent actions.
                        throttledEntryComponent = entryComponent;
                    }
                }
            }
            else
            {
                entryComponent = new EntryComponent
                {
                    Response = new ResponseComponent
                    {
                        Status = ((int)HttpStatusCode.NotFound).ToString(),
                        Outcome = CreateOperationOutcome(
                            OperationOutcome.IssueSeverity.Error,
                            OperationOutcome.IssueType.NotFound,
                            string.Format(Api.Resources.BundleNotFound, $"{request.HttpContext.Request.Path}{request.HttpContext.Request.QueryString}")),
                    },
                };
            }

            if (bundleType.Equals(BundleType.Transaction) && entryComponent.Response.Outcome != null)
            {
                var errorMessage = string.Format(Api.Resources.TransactionFailed, request.HttpContext.Request.Method, request.HttpContext.Request.Path);

                if (!Enum.TryParse(entryComponent.Response.Status, out HttpStatusCode httpStatusCode))
                {
                    httpStatusCode = HttpStatusCode.BadRequest;
                }

                TransactionExceptionHandler.ThrowTransactionException(errorMessage, httpStatusCode, (OperationOutcome)entryComponent.Response.Outcome);
            }

            responseBundle.Entry[entryIndex] = entryComponent;

            return entryComponent;
        }

        private static EntryComponent CreateEntryComponent(FhirJsonParser fhirJsonParser, HttpContext httpContext)
        {
            httpContext.Response.Body.Seek(0, SeekOrigin.Begin);
            using var reader = new StreamReader(httpContext.Response.Body);
            string bodyContent = reader.ReadToEnd();

            ResponseHeaders responseHeaders = httpContext.Response.GetTypedHeaders();

            var entryComponent = new EntryComponent
            {
                Response = new ResponseComponent
                {
                    Status = httpContext.Response.StatusCode.ToString(),
                    Location = responseHeaders.Location?.OriginalString,
                    Etag = responseHeaders.ETag?.ToString(),
                    LastModified = responseHeaders.LastModified,
                },
            };

            if (!string.IsNullOrWhiteSpace(bodyContent))
            {
                var entryComponentResource = fhirJsonParser.Parse<Resource>(bodyContent);

                if (entryComponentResource.TypeName == KnownResourceTypes.OperationOutcome)
                {
                    entryComponent.Response.Outcome = entryComponentResource;
                }
                else
                {
                    entryComponent.Resource = entryComponentResource;
                }
            }
            else
            {
                if (httpContext.Response.StatusCode == (int)HttpStatusCode.Forbidden)
                {
                    entryComponent.Response.Outcome = CreateOperationOutcome(
                        OperationOutcome.IssueSeverity.Error,
                        OperationOutcome.IssueType.Forbidden,
                        Api.Resources.Forbidden);
                }
            }

            return entryComponent;
        }

        private static void SetupContexts(
            RouteContext request,
            HttpContext httpContext,
            IFhirRequestContext requestContext,
            IAuditEventTypeMapping auditEventTypeMapping,
            RequestContextAccessor<IFhirRequestContext> requestContextAccessor,
            IBundleHttpContextAccessor bundleHttpContextAccessor)
        {
            request.RouteData.Values.TryGetValue("controller", out object controllerName);
            request.RouteData.Values.TryGetValue("action", out object actionName);
            request.RouteData.Values.TryGetValue(KnownActionParameterNames.ResourceType, out object resourceType);

            var newFhirRequestContext = new FhirRequestContext(
                httpContext.Request.Method,
                httpContext.Request.GetDisplayUrl(),
                requestContext.BaseUri.OriginalString,
                requestContext.CorrelationId,
                httpContext.Request.Headers,
                httpContext.Response.Headers)
            {
                Principal = requestContext.Principal,
                ResourceType = resourceType?.ToString(),
                AuditEventType = auditEventTypeMapping.GetAuditEventType(
                    controllerName?.ToString(),
                    actionName?.ToString()),
                ExecutingBatchOrTransaction = true,
            };

            requestContextAccessor.RequestContext = newFhirRequestContext;

            bundleHttpContextAccessor.HttpContext = httpContext;

            foreach (string headerName in HeadersToAccumulate)
            {
                if (requestContext.ResponseHeaders.TryGetValue(headerName, out var values))
                {
                    newFhirRequestContext.ResponseHeaders.Add(headerName, values);
                }
            }
        }

        private static OperationOutcome CreateOperationOutcome(OperationOutcome.IssueSeverity issueSeverity, OperationOutcome.IssueType issueType, string diagnostics)
        {
            return new OperationOutcome
            {
                Issue = new List<OperationOutcome.IssueComponent>
                {
                    new OperationOutcome.IssueComponent
                    {
                        Severity = issueSeverity,
                        Code = issueType,
                        Diagnostics = diagnostics,
                    },
                },
            };
        }
    }
}<|MERGE_RESOLUTION|>--- conflicted
+++ resolved
@@ -149,8 +149,6 @@
         }
 
         private async Task ExecuteAllRequestsAsync(Hl7.Fhir.Model.Bundle responseBundle, CancellationToken cancellationToken)
-<<<<<<< HEAD
-=======
         {
             // List is not created initially since it doesn't create a list with _requestCount elements
             responseBundle.Entry = new List<EntryComponent>(new EntryComponent[_requestCount]);
@@ -178,7 +176,6 @@
         }
 
         private async Task ExecuteAllRequestsInParallelAsync(Hl7.Fhir.Model.Bundle responseBundle, CancellationToken cancellationToken)
->>>>>>> cf8ca63e
         {
             // List is not created initially since it doesn't create a list with _requestCount elements
             responseBundle.Entry = new List<EntryComponent>(new EntryComponent[_requestCount]);
@@ -202,37 +199,6 @@
             EntryComponent throttledEntryComponent = null;
             foreach (HTTPVerb verb in _verbExecutionOrder)
             {
-<<<<<<< HEAD
-                throttledEntryComponent = await ExecuteRequestsAsync(responseBundle, verb, throttledEntryComponent, cancellationToken);
-            }
-        }
-
-        private async Task ExecuteAllRequestsInParallelAsync(Hl7.Fhir.Model.Bundle responseBundle, CancellationToken cancellationToken)
-        {
-            // List is not created initially since it doesn't create a list with _requestCount elements
-            responseBundle.Entry = new List<EntryComponent>(new EntryComponent[_requestCount]);
-            foreach (int emptyRequestOrder in _emptyRequestsOrder)
-            {
-                var entryComponent = new EntryComponent
-                {
-                    Response = new ResponseComponent
-                    {
-                        Status = ((int)HttpStatusCode.BadRequest).ToString(),
-                        Outcome = CreateOperationOutcome(
-                            OperationOutcome.IssueSeverity.Error,
-                            OperationOutcome.IssueType.Invalid,
-                            "Request is empty"),
-                    },
-                };
-                responseBundle.Entry[emptyRequestOrder] = entryComponent;
-            }
-
-            // Besides the need to run requests in parallel, the verb execution order should still be respected.
-            EntryComponent throttledEntryComponent = null;
-            foreach (HTTPVerb verb in _verbExecutionOrder)
-            {
-=======
->>>>>>> cf8ca63e
                 throttledEntryComponent = await ExecuteRequestsInParallelAsync(responseBundle, verb, throttledEntryComponent, cancellationToken);
             }
         }
@@ -581,20 +547,11 @@
             // This method runs in parallel requests extracted from bundles.
             // It uses Parallel.ForEachAsync as an optimization, given that Parallel.ForEachAsync has a better parallel Task management then handling Tasks manually.
 
-<<<<<<< HEAD
             IAuditEventTypeMapping auditEventTypeMapping = _auditEventTypeMapping; // Safe
             IFhirRequestContext originalFhirRequestContext = _originalFhirRequestContext; // Modified
             RequestContextAccessor<IFhirRequestContext> requestContext = _fhirRequestContextAccessor; // Safe
             IBundleHttpContextAccessor bundleHttpContextAccessor = _bundleHttpContextAccessor; // Modified
             FhirJsonParser fhirJsonParser = _fhirJsonParser; // Safe
-=======
-            IAuditEventTypeMapping auditEventTypeMapping = _auditEventTypeMapping;
-            IFhirRequestContext originalFhirRequestContext = _originalFhirRequestContext;
-            RequestContextAccessor<IFhirRequestContext> requestContext = _fhirRequestContextAccessor;
-            IBundleHttpContextAccessor bundleHttpContextAccessor = _bundleHttpContextAccessor;
-            ResourceIdProvider resourceIdProvider = _resourceIdProvider;
-            FhirJsonParser fhirJsonParser = _fhirJsonParser;
->>>>>>> cf8ca63e
 
             if (_requests[httpVerb].Any())
             {
@@ -618,14 +575,11 @@
 
                     _logger.LogTrace("BundleHandler - Running request #{RequestNumber} out of {TotalNumberOfRequests}.", state.Item2, totalNumberOfRequests);
 
-<<<<<<< HEAD
                     // FHIBF - ResourceIdProvider is modified by HandleRequestAsync.
                     // I've decided creating one new instance of ResourceIdProvider per record, giving that it can cause internal conflicts due the parallel access from multiple threads.
                     // The single instance would make it thread safe.
                     ResourceIdProvider resourceIdProvider = new ResourceIdProvider();
 
-=======
->>>>>>> cf8ca63e
                     await HandleRequestAsync(
                         responseBundle,
                         httpVerb,
@@ -657,15 +611,9 @@
             Dictionary<string, int> statistics = new Dictionary<string, int>();
             foreach (EntryComponent entryComponent in responseBundle.Entry)
             {
-<<<<<<< HEAD
-                if (statistics.ContainsKey(entryComponent.Response.Status))
-                {
-                    statistics[entryComponent.Response.Status]++;
-=======
                 if (statistics.TryGetValue(entryComponent.Response.Status, out int numberOfRequests))
                 {
                     statistics[entryComponent.Response.Status] = numberOfRequests + 1;
->>>>>>> cf8ca63e
                 }
                 else
                 {
