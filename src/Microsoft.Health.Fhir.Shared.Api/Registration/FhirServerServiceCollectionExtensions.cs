﻿// -------------------------------------------------------------------------------------------------
// Copyright (c) Microsoft Corporation. All rights reserved.
// Licensed under the MIT License (MIT). See LICENSE in the repo root for license information.
// -------------------------------------------------------------------------------------------------

using System;
using System.Diagnostics;
using System.Linq;
using System.Net;
using System.Reflection;
using EnsureThat;
using Microsoft.AspNetCore.Builder;
using Microsoft.AspNetCore.Hosting;
using Microsoft.Extensions.Configuration;
using Microsoft.Extensions.Hosting;
using Microsoft.Health.Api.Features.Audit;
using Microsoft.Health.Api.Features.Headers;
using Microsoft.Health.Extensions.DependencyInjection;
using Microsoft.Health.Fhir.Api.Configs;
using Microsoft.Health.Fhir.Api.Features.ApiNotifications;
using Microsoft.Health.Fhir.Api.Features.Context;
using Microsoft.Health.Fhir.Api.Features.ExceptionNotifications;
using Microsoft.Health.Fhir.Api.Features.Exceptions;
using Microsoft.Health.Fhir.Api.Features.Operations.Import;
using Microsoft.Health.Fhir.Api.Features.Operations.Reindex;
using Microsoft.Health.Fhir.Api.Features.Routing;
using Microsoft.Health.Fhir.Api.Features.Throttling;
using Microsoft.Health.Fhir.Core.Features.Cors;
using Microsoft.Health.Fhir.Core.Registration;
using Polly;

namespace Microsoft.Extensions.DependencyInjection
{
    public static class FhirServerServiceCollectionExtensions
    {
        private const string FhirServerConfigurationSectionName = "FhirServer";

        /// <summary>
        /// Adds services for enabling a FHIR server.
        /// </summary>
        /// <param name="services">The services collection.</param>
        /// <param name="configurationRoot">An optional configuration root object. This method uses "FhirServer" section.</param>
        /// <param name="configureAction">An optional delegate to set <see cref="FhirServerConfiguration"/> properties after values have been loaded from configuration</param>
        /// <returns>A <see cref="IFhirServerBuilder"/> object.</returns>
        public static IFhirServerBuilder AddFhirServer(
            this IServiceCollection services,
            IConfiguration configurationRoot = null,
            Action<FhirServerConfiguration> configureAction = null)
        {
            EnsureArg.IsNotNull(services, nameof(services));

            services.AddOptions();
            services.AddMvc(options =>
                {
                    options.EnableEndpointRouting = false;
                    options.RespectBrowserAcceptHeader = true;
                })
                .AddNewtonsoftJson(options =>
                {
                    options.SerializerSettings.DateParseHandling = Newtonsoft.Json.DateParseHandling.DateTimeOffset;
                })
                .AddRazorRuntimeCompilation();

            var fhirServerConfiguration = new FhirServerConfiguration();

            string dataStore = configurationRoot == null ? string.Empty : configurationRoot["DataStore"];
            configurationRoot?.GetSection(FhirServerConfigurationSectionName).Bind(fhirServerConfiguration);
            configureAction?.Invoke(fhirServerConfiguration);

            services.AddSingleton(Options.Options.Create(fhirServerConfiguration));
            services.AddSingleton(Options.Options.Create(fhirServerConfiguration.Security));
            services.AddSingleton(Options.Options.Create(fhirServerConfiguration.Features));
            services.AddSingleton(Options.Options.Create(fhirServerConfiguration.CoreFeatures));
            services.AddSingleton(Options.Options.Create(fhirServerConfiguration.Cors));
            services.AddSingleton(Options.Options.Create(fhirServerConfiguration.Operations));
            services.AddSingleton(Options.Options.Create(fhirServerConfiguration.Operations.Export));
            services.AddSingleton(Options.Options.Create(fhirServerConfiguration.Operations.Reindex));
            services.AddSingleton(Options.Options.Create(fhirServerConfiguration.Operations.ConvertData));
            services.AddSingleton(Options.Options.Create(fhirServerConfiguration.Operations.IntegrationDataStore));
            services.AddSingleton(Options.Options.Create(fhirServerConfiguration.Operations.Import));
            services.AddSingleton(Options.Options.Create(fhirServerConfiguration.Audit));
            services.AddSingleton(Options.Options.Create(fhirServerConfiguration.Bundle));
            services.AddSingleton(provider =>
            {
                var throttlingOptions = Options.Options.Create(fhirServerConfiguration.Throttling);
                throttlingOptions.Value.DataStore = dataStore;
                return throttlingOptions;
            });

            services.AddSingleton(Options.Options.Create(fhirServerConfiguration.ArtifactStore));
            services.AddSingleton(Options.Options.Create(fhirServerConfiguration.ImplementationGuides));
            services.AddTransient<IStartupFilter, FhirServerStartupFilter>();

            services.RegisterAssemblyModules(Assembly.GetExecutingAssembly(), fhirServerConfiguration);

            services.AddFhirServerBase(fhirServerConfiguration);

            services.AddHttpClient(Options.Options.DefaultName)
                .AddTransientHttpErrorPolicy(builder =>
                    builder.OrResult(m => m.StatusCode == HttpStatusCode.TooManyRequests)
                        .WaitAndRetryAsync(5, retryAttempt => TimeSpan.FromSeconds(Math.Pow(2, retryAttempt))));

            var multipleRegisteredServices = services
                .GroupBy(x => (x.ServiceType, x.ImplementationType, x.ImplementationInstance, x.ImplementationFactory))
                .Where(x => x.Count() > 1)
                .ToArray();

            if (multipleRegisteredServices.Any())
            {
                foreach (var service in multipleRegisteredServices)
                {
                    Debug.WriteLine($"** IoC Config Warning: Service implementation '{service.Key.ImplementationType ?? service.Key.ImplementationInstance ?? service.Key.ImplementationFactory}' was registered multiple times.");
                }
            }

            return new FhirServerBuilder(services);
        }

        /// <summary>
        /// Adds background worker services.
        /// </summary>
        /// <param name="fhirServerBuilder">The FHIR server builder.</param>
        /// <returns>The builder.</returns>
        public static IFhirServerBuilder AddBackgroundWorkers(this IFhirServerBuilder fhirServerBuilder)
        {
            EnsureArg.IsNotNull(fhirServerBuilder, nameof(fhirServerBuilder));

<<<<<<< HEAD
=======
            if (addExportWorker)
            {
                fhirServerBuilder.Services.AddHostedService<LegacyExportJobWorkerBackgroundService>();
            }

>>>>>>> 2650b1db
            fhirServerBuilder.Services.AddHostedService<ReindexJobWorkerBackgroundService>();

            return fhirServerBuilder;
        }

        private class FhirServerBuilder : IFhirServerBuilder
        {
            public FhirServerBuilder(IServiceCollection services)
            {
                EnsureArg.IsNotNull(services, nameof(services));
                Services = services;
            }

            public IServiceCollection Services { get; }
        }

        /// <summary>
        /// An <see cref="IStartupFilter"/> that configures middleware components before any components are added in Startup.Configure
        /// </summary>
        private class FhirServerStartupFilter : IStartupFilter
        {
            public Action<IApplicationBuilder> Configure(Action<IApplicationBuilder> next)
            {
                return app =>
                {
                    IWebHostEnvironment env = app.ApplicationServices.GetRequiredService<IWebHostEnvironment>();

                    // This middleware will add delegates to the OnStarting method of httpContext.Response for setting headers.
                    app.UseBaseHeaders();

                    app.UseCors(Constants.DefaultCorsPolicy);

                    // This middleware should be registered at the beginning since it generates correlation id among other things,
                    // which will be used in other middlewares.
                    app.UseFhirRequestContext();

                    // Adding the notification here makes sure that we are publishing all the unknown/unhandled errors e.g 500 errors should be logged in RequestMetric
                    app.UseApiNotifications();

                    if (env.IsDevelopment())
                    {
                        app.UseDeveloperExceptionPage();
                    }
                    else
                    {
                        // This middleware will capture issues within other middleware that prevent the ExceptionHandler from completing.
                        // This should be the first middleware added because they execute in order.
                        app.UseBaseException();

                        // This middleware will capture any unhandled exceptions and attempt to return an operation outcome using the customError page
                        app.UseExceptionHandler(KnownRoutes.CustomError);

                        // This middleware will capture any handled error with the status code between 400 and 599 that hasn't had a body or content-type set. (i.e. 404 on unknown routes)
                        app.UseStatusCodePagesWithReExecute(KnownRoutes.CustomError, "?statusCode={0}");

                        // This middleware creates notifications for each exception that is encountered with the context of the current request.
                        app.UseExceptionNotificationMiddleware();
                    }

                    // The audit module needs to come after the exception handler because we need to catch the response before it gets converted to custom error.
                    app.UseAudit();

                    app.UseFhirRequestContextAuthentication();

                    app.UseMiddleware<SearchPostReroutingMiddleware>();

                    app.UseInitialImportLock();

                    // Throttling needs to come after Audit and ApiNotifications so we can audit it and track it for API metrics.
                    // It should also be after authentication
                    app.UseThrottling();

                    next(app);
                };
            }
        }
    }
}<|MERGE_RESOLUTION|>--- conflicted
+++ resolved
@@ -125,14 +125,6 @@
         {
             EnsureArg.IsNotNull(fhirServerBuilder, nameof(fhirServerBuilder));
 
-<<<<<<< HEAD
-=======
-            if (addExportWorker)
-            {
-                fhirServerBuilder.Services.AddHostedService<LegacyExportJobWorkerBackgroundService>();
-            }
-
->>>>>>> 2650b1db
             fhirServerBuilder.Services.AddHostedService<ReindexJobWorkerBackgroundService>();
 
             return fhirServerBuilder;
