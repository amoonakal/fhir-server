--- conflicted
+++ resolved
@@ -29,11 +29,9 @@
 
         public const string Export = "Export";
 
-<<<<<<< HEAD
+        public const string AnonymizedExport = "AnonymizedExport";
+
         public const string Import = "Import";
-=======
-        public const string AnonymizedExport = "AnonymizedExport";
->>>>>>> 2f0d55d0
 
         public const string ExportDataValidation = "ExportDataValidation";
 
