--- conflicted
+++ resolved
@@ -21,12 +21,8 @@
     <PackageReference Include="Azure.Extensions.AspNetCore.Configuration.Secrets" Version="1.2.1" />
     <PackageReference Include="Azure.Identity" Version="1.4.0" />
     <PackageReference Include="Microsoft.Extensions.Logging.ApplicationInsights" Version="2.17.0" />
-<<<<<<< HEAD
     <PackageReference Include="NSubstitute" Version="4.2.2" />
-    <PackageReference Include="prometheus-net.AspNetCore" Version="4.1.1" />
-=======
     <PackageReference Include="prometheus-net.AspNetCore" Version="4.2.0" />
->>>>>>> aa2225e9
     <PackageReference Include="prometheus-net.DotNetRuntime" Version="4.1.0" />
     <PackageReference Include="prometheus-net.SystemMetrics" Version="1.0.1" />
 
