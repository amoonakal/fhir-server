﻿// -------------------------------------------------------------------------------------------------
// Copyright (c) Microsoft Corporation. All rights reserved.
// Licensed under the MIT License (MIT). See LICENSE in the repo root for license information.
// -------------------------------------------------------------------------------------------------

using System;
using System.Collections.Generic;
using System.Security.Cryptography;
using System.Threading;
using System.Threading.Tasks;
using EnsureThat;
using Microsoft.Extensions.Logging;
using Newtonsoft.Json;

namespace Microsoft.Health.JobManagement
{
    public class JobHosting
    {
        private readonly IQueueClient _queueClient;
        private readonly IJobFactory _jobFactory;
        private readonly ILogger<JobHosting> _logger;

        public JobHosting(IQueueClient queueClient, IJobFactory jobFactory, ILogger<JobHosting> logger)
        {
            EnsureArg.IsNotNull(queueClient, nameof(queueClient));
            EnsureArg.IsNotNull(jobFactory, nameof(jobFactory));
            EnsureArg.IsNotNull(logger, nameof(logger));

            _queueClient = queueClient;
            _jobFactory = jobFactory;
            _logger = logger;
        }

        public int PollingFrequencyInSeconds { get; set; } = Constants.DefaultPollingFrequencyInSeconds;

        public short MaxRunningJobCount { get; set; } = Constants.DefaultMaxRunningJobCount;

        public int JobHeartbeatTimeoutThresholdInSeconds { get; set; } = Constants.DefaultJobHeartbeatTimeoutThresholdInSeconds;

        public double JobHeartbeatIntervalInSeconds { get; set; } = Constants.DefaultJobHeartbeatIntervalInSeconds;

<<<<<<< HEAD
=======
        [Obsolete("Temporary method to prevent build breaks within Health PaaS. Will be removed after code is updated in Health PaaS")]
        public async Task StartAsync(byte queueType, string workerName, CancellationTokenSource cancellationTokenSource, bool useHeavyHeartbeats = false)
        {
            await ExecuteAsync(queueType, workerName, cancellationTokenSource, useHeavyHeartbeats);
        }

>>>>>>> f491de50
        public async Task ExecuteAsync(byte queueType, string workerName, CancellationTokenSource cancellationTokenSource, bool useHeavyHeartbeats = false)
        {
            var workers = new List<Task>();

<<<<<<< HEAD
            while (!cancellationTokenSource.Token.IsCancellationRequested)
            {
                if (runningJobs.Count >= MaxRunningJobCount)
=======
            // parallel dequeue
            for (var thread = 0; thread < MaxRunningJobCount; thread++)
            {
                workers.Add(Task.Run(async () =>
>>>>>>> f491de50
                {
                    // random delay to avoid convoys
                    await Task.Delay(TimeSpan.FromSeconds(RandomNumberGenerator.GetInt32(100) / 100.0 * PollingFrequencyInSeconds));

                    while (!cancellationTokenSource.Token.IsCancellationRequested)
                    {
<<<<<<< HEAD
                        nextJob = await _queueClient.DequeueAsync(queueType, workerName, JobHeartbeatTimeoutThresholdInSeconds, cancellationTokenSource.Token);
                    }
                    catch (Exception ex)
                    {
                        _logger.LogError(ex, "Failed to pull new jobs.");
                    }
                }

                if (nextJob != null)
                {
                    runningJobs.Add(ExecuteJobAsync(nextJob, useHeavyHeartbeats));
                }
                else
                {
                    await Task.Delay(TimeSpan.FromSeconds(PollingFrequencyInSeconds), CancellationToken.None);
                }
=======
                        JobInfo nextJob = null;
                        if (_queueClient.IsInitialized())
                        {
                            try
                            {
                                nextJob = await _queueClient.DequeueAsync(queueType, workerName, JobHeartbeatTimeoutThresholdInSeconds, cancellationTokenSource.Token);
                            }
                            catch (Exception ex)
                            {
                                _logger.LogError(ex, "Failed to dequeue new job.");
                            }
                        }

                        if (nextJob != null)
                        {
                            await ExecuteJobAsync(nextJob, useHeavyHeartbeats);
                        }
                        else
                        {
                            await Task.Delay(TimeSpan.FromSeconds(PollingFrequencyInSeconds), cancellationTokenSource.Token);
                        }
                    }
                }));
>>>>>>> f491de50
            }

            try
            {
                await Task.WhenAny(workers.ToArray()); // if any worker crashes exit
            }
            catch (Exception ex)
            {
                _logger.LogError(ex, "Job failed to execute");
            }
        }

        private async Task ExecuteJobAsync(JobInfo jobInfo, bool useHeavyHeartbeats)
        {
            EnsureArg.IsNotNull(jobInfo, nameof(jobInfo));
            using var jobCancellationToken = new CancellationTokenSource();

            IJob job = _jobFactory.Create(jobInfo);

            if (job == null)
            {
                _logger.LogWarning("Not supported job type");
                return;
            }

            try
            {
                if (jobInfo.CancelRequested)
                {
                    // For cancelled job, try to execute it for potential cleanup.
                    jobCancellationToken.Cancel();
                }

                var progress = new Progress<string>((result) => { jobInfo.Result = result; });

                var runningJob = useHeavyHeartbeats
                               ? ExecuteJobWithHeavyHeartbeatsAsync(
                                    _queueClient,
                                    jobInfo,
                                    cancellationSource => job.ExecuteAsync(jobInfo, progress, cancellationSource.Token),
                                    TimeSpan.FromSeconds(JobHeartbeatIntervalInSeconds),
                                    jobCancellationToken)
                               : ExecuteJobWithHeartbeatsAsync(
                                    _queueClient,
                                    jobInfo.QueueType,
                                    jobInfo.Id,
                                    jobInfo.Version,
                                    cancellationSource => job.ExecuteAsync(jobInfo, progress, cancellationSource.Token),
                                    TimeSpan.FromSeconds(JobHeartbeatIntervalInSeconds),
                                    jobCancellationToken);

                jobInfo.Result = await runningJob;
            }
            catch (RetriableJobException ex)
            {
                _logger.LogError(ex, "Job {JobId} failed with retriable exception.", jobInfo.Id);

                // Not complete the job for retriable exception.
                return;
            }
            catch (JobExecutionException ex)
            {
                _logger.LogError(ex, "Job {JobId} failed.", jobInfo.Id);
                jobInfo.Result = JsonConvert.SerializeObject(ex.Error);
                jobInfo.Status = JobStatus.Failed;

                try
                {
                    await _queueClient.CompleteJobAsync(jobInfo, ex.RequestCancellationOnFailure, CancellationToken.None);
                }
                catch (Exception completeEx)
                {
                    _logger.LogError(completeEx, "Job {JobId} failed to complete.", jobInfo.Id);
                }
<<<<<<< HEAD

                return;
            }
            catch (Exception ex)
            {
                _logger.LogError(ex, "Job {JobId} failed.", jobInfo.Id);

=======

                return;
            }
            catch (Exception ex)
            {
                _logger.LogError(ex, "Job {JobId} failed.", jobInfo.Id);

>>>>>>> f491de50
                object error = new { message = ex.Message };
                jobInfo.Result = JsonConvert.SerializeObject(error);
                jobInfo.Status = JobStatus.Failed;

                try
                {
                    await _queueClient.CompleteJobAsync(jobInfo, false, CancellationToken.None);
                }
                catch (Exception completeEx)
                {
                    _logger.LogError(completeEx, "Job {JobId} failed to complete.", jobInfo.Id);
                }

                return;
            }

            try
            {
                jobInfo.Status = JobStatus.Completed;
                await _queueClient.CompleteJobAsync(jobInfo, true, CancellationToken.None);
                _logger.LogInformation("Job {JobId} completed.", jobInfo.Id);
            }
            catch (Exception completeEx)
            {
                _logger.LogError(completeEx, "Job {JobId} failed to complete.", jobInfo.Id);
            }
        }

        public static async Task<string> ExecuteJobWithHeartbeatsAsync(IQueueClient queueClient, byte queueType, long jobId, long version, Func<CancellationTokenSource, Task<string>> action, TimeSpan heartbeatPeriod, CancellationTokenSource cancellationTokenSource)
        {
            EnsureArg.IsNotNull(queueClient, nameof(queueClient));
            EnsureArg.IsNotNull(action, nameof(action));

<<<<<<< HEAD
            await using (new Timer(async _ => await PutJobHeartbeat(queueClient, queueType, jobId, version, cancellationTokenSource), null, TimeSpan.FromSeconds(RandomNumberGenerator.GetInt32(100) / 100.0 * heartbeatPeriod.TotalSeconds), heartbeatPeriod))
=======
            var jobInfo = new JobInfo { QueueType = queueType, Id = jobId, Version = version }; // not other data points

            await using (new Timer(async _ => await PutJobHeartbeatAsync(queueClient, jobInfo, cancellationTokenSource), null, TimeSpan.FromSeconds(RandomNumberGenerator.GetInt32(100) / 100.0 * heartbeatPeriod.TotalSeconds), heartbeatPeriod))
>>>>>>> f491de50
            {
                return await action(cancellationTokenSource);
            }
        }

        public static async Task<string> ExecuteJobWithHeavyHeartbeatsAsync(IQueueClient queueClient, JobInfo jobInfo, Func<CancellationTokenSource, Task<string>> action, TimeSpan heartbeatPeriod, CancellationTokenSource cancellationTokenSource)
        {
            EnsureArg.IsNotNull(queueClient, nameof(queueClient));
            EnsureArg.IsNotNull(jobInfo, nameof(jobInfo));
            EnsureArg.IsNotNull(action, nameof(action));

<<<<<<< HEAD
            await using (new Timer(async _ => await PutJobHeartbeatHeavy(queueClient, jobInfo, cancellationTokenSource), null, TimeSpan.FromSeconds(RandomNumberGenerator.GetInt32(100) / 100.0 * heartbeatPeriod.TotalSeconds), heartbeatPeriod))
=======
            await using (new Timer(async _ => await PutJobHeartbeatAsync(queueClient, jobInfo, cancellationTokenSource), null, TimeSpan.FromSeconds(RandomNumberGenerator.GetInt32(100) / 100.0 * heartbeatPeriod.TotalSeconds), heartbeatPeriod))
>>>>>>> f491de50
            {
                return await action(cancellationTokenSource);
            }
        }

<<<<<<< HEAD
        private static async Task PutJobHeartbeat(IQueueClient queueClient, byte queueType, long jobId, long version, CancellationTokenSource cancellationTokenSource)
        {
            var cancel = await queueClient.PutJobHeartbeatAsync(new JobInfo { QueueType = queueType, Id = jobId, Version = version }, cancellationTokenSource.Token);
            if (cancel)
            {
                cancellationTokenSource.Cancel();
            }
        }

        private static async Task PutJobHeartbeatHeavy(IQueueClient queueClient, JobInfo jobInfo, CancellationTokenSource cancellationTokenSource)
        {
            var cancel = await queueClient.PutJobHeartbeatAsync(jobInfo, cancellationTokenSource.Token);
            if (cancel)
            {
                cancellationTokenSource.Cancel();
=======
        private static async Task PutJobHeartbeatAsync(IQueueClient queueClient, JobInfo jobInfo, CancellationTokenSource cancellationTokenSource)
        {
            try // this try/catch is redundant with try/catch in queueClient.PutJobHeartbeatAsync, but it is extra guarantee
            {
                var cancel = await queueClient.PutJobHeartbeatAsync(jobInfo, cancellationTokenSource.Token);
                if (cancel)
                {
                    cancellationTokenSource.Cancel();
                }
            }
            catch
            {
                // do nothing
>>>>>>> f491de50
            }
        }
    }
}<|MERGE_RESOLUTION|>--- conflicted
+++ resolved
@@ -39,53 +39,26 @@
 
         public double JobHeartbeatIntervalInSeconds { get; set; } = Constants.DefaultJobHeartbeatIntervalInSeconds;
 
-<<<<<<< HEAD
-=======
         [Obsolete("Temporary method to prevent build breaks within Health PaaS. Will be removed after code is updated in Health PaaS")]
         public async Task StartAsync(byte queueType, string workerName, CancellationTokenSource cancellationTokenSource, bool useHeavyHeartbeats = false)
         {
             await ExecuteAsync(queueType, workerName, cancellationTokenSource, useHeavyHeartbeats);
         }
 
->>>>>>> f491de50
         public async Task ExecuteAsync(byte queueType, string workerName, CancellationTokenSource cancellationTokenSource, bool useHeavyHeartbeats = false)
         {
             var workers = new List<Task>();
 
-<<<<<<< HEAD
-            while (!cancellationTokenSource.Token.IsCancellationRequested)
-            {
-                if (runningJobs.Count >= MaxRunningJobCount)
-=======
             // parallel dequeue
             for (var thread = 0; thread < MaxRunningJobCount; thread++)
             {
                 workers.Add(Task.Run(async () =>
->>>>>>> f491de50
                 {
                     // random delay to avoid convoys
                     await Task.Delay(TimeSpan.FromSeconds(RandomNumberGenerator.GetInt32(100) / 100.0 * PollingFrequencyInSeconds));
 
                     while (!cancellationTokenSource.Token.IsCancellationRequested)
                     {
-<<<<<<< HEAD
-                        nextJob = await _queueClient.DequeueAsync(queueType, workerName, JobHeartbeatTimeoutThresholdInSeconds, cancellationTokenSource.Token);
-                    }
-                    catch (Exception ex)
-                    {
-                        _logger.LogError(ex, "Failed to pull new jobs.");
-                    }
-                }
-
-                if (nextJob != null)
-                {
-                    runningJobs.Add(ExecuteJobAsync(nextJob, useHeavyHeartbeats));
-                }
-                else
-                {
-                    await Task.Delay(TimeSpan.FromSeconds(PollingFrequencyInSeconds), CancellationToken.None);
-                }
-=======
                         JobInfo nextJob = null;
                         if (_queueClient.IsInitialized())
                         {
@@ -109,7 +82,6 @@
                         }
                     }
                 }));
->>>>>>> f491de50
             }
 
             try
@@ -184,7 +156,6 @@
                 {
                     _logger.LogError(completeEx, "Job {JobId} failed to complete.", jobInfo.Id);
                 }
-<<<<<<< HEAD
 
                 return;
             }
@@ -192,15 +163,6 @@
             {
                 _logger.LogError(ex, "Job {JobId} failed.", jobInfo.Id);
 
-=======
-
-                return;
-            }
-            catch (Exception ex)
-            {
-                _logger.LogError(ex, "Job {JobId} failed.", jobInfo.Id);
-
->>>>>>> f491de50
                 object error = new { message = ex.Message };
                 jobInfo.Result = JsonConvert.SerializeObject(error);
                 jobInfo.Status = JobStatus.Failed;
@@ -234,13 +196,9 @@
             EnsureArg.IsNotNull(queueClient, nameof(queueClient));
             EnsureArg.IsNotNull(action, nameof(action));
 
-<<<<<<< HEAD
-            await using (new Timer(async _ => await PutJobHeartbeat(queueClient, queueType, jobId, version, cancellationTokenSource), null, TimeSpan.FromSeconds(RandomNumberGenerator.GetInt32(100) / 100.0 * heartbeatPeriod.TotalSeconds), heartbeatPeriod))
-=======
             var jobInfo = new JobInfo { QueueType = queueType, Id = jobId, Version = version }; // not other data points
 
             await using (new Timer(async _ => await PutJobHeartbeatAsync(queueClient, jobInfo, cancellationTokenSource), null, TimeSpan.FromSeconds(RandomNumberGenerator.GetInt32(100) / 100.0 * heartbeatPeriod.TotalSeconds), heartbeatPeriod))
->>>>>>> f491de50
             {
                 return await action(cancellationTokenSource);
             }
@@ -252,33 +210,12 @@
             EnsureArg.IsNotNull(jobInfo, nameof(jobInfo));
             EnsureArg.IsNotNull(action, nameof(action));
 
-<<<<<<< HEAD
-            await using (new Timer(async _ => await PutJobHeartbeatHeavy(queueClient, jobInfo, cancellationTokenSource), null, TimeSpan.FromSeconds(RandomNumberGenerator.GetInt32(100) / 100.0 * heartbeatPeriod.TotalSeconds), heartbeatPeriod))
-=======
             await using (new Timer(async _ => await PutJobHeartbeatAsync(queueClient, jobInfo, cancellationTokenSource), null, TimeSpan.FromSeconds(RandomNumberGenerator.GetInt32(100) / 100.0 * heartbeatPeriod.TotalSeconds), heartbeatPeriod))
->>>>>>> f491de50
             {
                 return await action(cancellationTokenSource);
             }
         }
 
-<<<<<<< HEAD
-        private static async Task PutJobHeartbeat(IQueueClient queueClient, byte queueType, long jobId, long version, CancellationTokenSource cancellationTokenSource)
-        {
-            var cancel = await queueClient.PutJobHeartbeatAsync(new JobInfo { QueueType = queueType, Id = jobId, Version = version }, cancellationTokenSource.Token);
-            if (cancel)
-            {
-                cancellationTokenSource.Cancel();
-            }
-        }
-
-        private static async Task PutJobHeartbeatHeavy(IQueueClient queueClient, JobInfo jobInfo, CancellationTokenSource cancellationTokenSource)
-        {
-            var cancel = await queueClient.PutJobHeartbeatAsync(jobInfo, cancellationTokenSource.Token);
-            if (cancel)
-            {
-                cancellationTokenSource.Cancel();
-=======
         private static async Task PutJobHeartbeatAsync(IQueueClient queueClient, JobInfo jobInfo, CancellationTokenSource cancellationTokenSource)
         {
             try // this try/catch is redundant with try/catch in queueClient.PutJobHeartbeatAsync, but it is extra guarantee
@@ -292,7 +229,6 @@
             catch
             {
                 // do nothing
->>>>>>> f491de50
             }
         }
     }
