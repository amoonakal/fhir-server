﻿// -------------------------------------------------------------------------------------------------
// Copyright (c) Microsoft Corporation. All rights reserved.
// Licensed under the MIT License (MIT). See LICENSE in the repo root for license information.
// -------------------------------------------------------------------------------------------------

using System;
using System.Collections.Generic;
using System.Threading;
using System.Threading.Tasks;

namespace Microsoft.Health.Fhir.Core.Features.Persistence
{
    public interface IFhirDataStore
    {
<<<<<<< HEAD
        Task<IDictionary<DataStoreOperationIdentifier, DataStoreOperationOutcome>> MergeAsync(IReadOnlyList<ResourceWrapperOperation> resources, CancellationToken cancellationToken);

        Task<IDictionary<DataStoreOperationIdentifier, DataStoreOperationOutcome>> MergeAsync(IReadOnlyList<ResourceWrapperOperation> resources, MergeOptions mergeOptions, CancellationToken cancellationToken);
=======
        int GetMergeResourcesBatchSize();

        Task TryLogEvent(string process, string status, string text, DateTime startDate, CancellationToken cancellationToken);

        string GetRawResourceFromAdls(short resourceTypeId, long transactionId, int offsetInFile);

        IDictionary<Tuple<short, long, int>, string> GetRawResourceFromAdls(IReadOnlyList<Tuple<short, long, int>> resourceRefs);

        Task<IDictionary<ResourceKey, UpsertOutcome>> MergeAsync(IReadOnlyList<ResourceWrapperOperation> resources, CancellationToken cancellationToken);
>>>>>>> bab11cd4

        Task<IReadOnlyList<ResourceWrapper>> GetAsync(IReadOnlyList<ResourceKey> keys, CancellationToken cancellationToken);

        Task<UpsertOutcome> UpsertAsync(ResourceWrapperOperation resource, CancellationToken cancellationToken);

        Task<ResourceWrapper> GetAsync(ResourceKey key, CancellationToken cancellationToken);

        /// <summary>
        /// Hard deletes a resource.
        /// </summary>
        /// <param name="key">Identifier of the resource</param>
        /// <param name="keepCurrentVersion">Keeps the current version of the resource, only deleting history</param>
        /// <param name="allowPartialSuccess">Only for Cosmos. Allows for a delete to partially succeed if it fails to delete all versions of a resource in one try.</param>
        /// <param name="cancellationToken">Cancellation Token</param>
        /// <returns>Async Task</returns>
        Task HardDeleteAsync(ResourceKey key, bool keepCurrentVersion, bool allowPartialSuccess, CancellationToken cancellationToken);

        Task BulkUpdateSearchParameterIndicesAsync(IReadOnlyCollection<ResourceWrapper> resources, CancellationToken cancellationToken);

        Task<ResourceWrapper> UpdateSearchParameterIndicesAsync(ResourceWrapper resourceWrapper, CancellationToken cancellationToken);

        Task<int?> GetProvisionedDataStoreCapacityAsync(CancellationToken cancellationToken);
    }
}<|MERGE_RESOLUTION|>--- conflicted
+++ resolved
@@ -12,21 +12,9 @@
 {
     public interface IFhirDataStore
     {
-<<<<<<< HEAD
         Task<IDictionary<DataStoreOperationIdentifier, DataStoreOperationOutcome>> MergeAsync(IReadOnlyList<ResourceWrapperOperation> resources, CancellationToken cancellationToken);
 
         Task<IDictionary<DataStoreOperationIdentifier, DataStoreOperationOutcome>> MergeAsync(IReadOnlyList<ResourceWrapperOperation> resources, MergeOptions mergeOptions, CancellationToken cancellationToken);
-=======
-        int GetMergeResourcesBatchSize();
-
-        Task TryLogEvent(string process, string status, string text, DateTime startDate, CancellationToken cancellationToken);
-
-        string GetRawResourceFromAdls(short resourceTypeId, long transactionId, int offsetInFile);
-
-        IDictionary<Tuple<short, long, int>, string> GetRawResourceFromAdls(IReadOnlyList<Tuple<short, long, int>> resourceRefs);
-
-        Task<IDictionary<ResourceKey, UpsertOutcome>> MergeAsync(IReadOnlyList<ResourceWrapperOperation> resources, CancellationToken cancellationToken);
->>>>>>> bab11cd4
 
         Task<IReadOnlyList<ResourceWrapper>> GetAsync(IReadOnlyList<ResourceKey> keys, CancellationToken cancellationToken);
 
