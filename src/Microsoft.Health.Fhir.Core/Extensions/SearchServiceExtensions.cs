﻿// -------------------------------------------------------------------------------------------------
// Copyright (c) Microsoft Corporation. All rights reserved.
// Licensed under the MIT License (MIT). See LICENSE in the repo root for license information.
// -------------------------------------------------------------------------------------------------

using System;
using System.Collections.Generic;
using System.Collections.Immutable;
using System.Globalization;
using System.Linq;
using System.Threading;
using System.Threading.Tasks;
using Microsoft.Extensions.Logging;
using Microsoft.Health.Fhir.Core.Exceptions;
using Microsoft.Health.Fhir.Core.Features;
using Microsoft.Health.Fhir.Core.Features.Search;
using Microsoft.Health.Fhir.Core.Logging;

namespace Microsoft.Health.Fhir.Core.Extensions
{
    public static class SearchServiceExtensions
    {
        private static readonly HashSet<string> _excludedParameters = new()
        {
            KnownQueryParameterNames.Count,
            KnownQueryParameterNames.Summary,
            KnownQueryParameterNames.Total,
            KnownQueryParameterNames.ContinuationToken,
            "_include",
            "_revinclude",
        };

        /// <summary>
        /// Performs a "Conditional Search", conditional searches are found in bundles and done through
        /// "If-Exists" headers on the API. Additional logic is used to filter parameters that don't restrict
        /// results, and also ensure that the query meets criteria requirements
        /// </summary>
        /// <param name="searchService">searchService</param>
        /// <param name="instanceType">The instanceType to search</param>
        /// <param name="conditionalParameters">ConditionalParameters</param>
        /// <param name="cancellationToken">The CancellationToken</param>
        /// <param name="count">The search Count.</param>
        /// <param name="continuationToken">An optional ContinuationToken</param>
<<<<<<< HEAD
        /// <param name="logger">A logger instance</param>
=======
        /// <param name="versionType">The versions of a resource to return</param>
        /// <param name="logger">The logger</param>
>>>>>>> 7b4e54c2
        /// <returns>Search collection and a continuationToken</returns>
        /// <exception cref="PreconditionFailedException">Returns this exception when all passed in params match the search result unusedParams</exception>
        internal static async Task<(IReadOnlyCollection<SearchResultEntry> Results, string ContinuationToken)> ConditionalSearchAsync(
            this ISearchService searchService,
            string instanceType,
            IReadOnlyList<Tuple<string, string>> conditionalParameters,
            CancellationToken cancellationToken,
            int? count = 2, // Most "Conditional" logic needs only 0, 1 or >1, so here we can limit to "2"
            string continuationToken = null,
<<<<<<< HEAD
=======
            ResourceVersionType versionType = ResourceVersionType.Latest,
>>>>>>> 7b4e54c2
            ILogger logger = null)
        {
            // Filters search parameters that can limit the number of results (e.g. _count=1)
            List<Tuple<string, string>> filteredParameters = conditionalParameters
                .Where(x => !_excludedParameters.Contains(x.Item1, StringComparer.OrdinalIgnoreCase))
                .ToList();

            int userProvidedParameterCount = filteredParameters.Count;

            if (count != null)
            {
                filteredParameters.Add(Tuple.Create(KnownQueryParameterNames.Count, count.ToString()));
            }

            var matchedResults = new List<SearchResultEntry>();
            string lastContinuationToken = continuationToken;
            LongRunningOperationStatistics statistics = new LongRunningOperationStatistics(operationName: "conditionalSearchAsync");
            try
            {
                statistics.StartCollectingResults();
                do
                {
                    var searchParameters = new List<Tuple<string, string>>(filteredParameters);
                    if (!string.IsNullOrEmpty(lastContinuationToken))
                    {
                        searchParameters.Add(Tuple.Create(KnownQueryParameterNames.ContinuationToken, ContinuationTokenConverter.Encode(lastContinuationToken)));
                    }

                    statistics.Iterate();

                    SearchResult results = await searchService.SearchAsync(instanceType, searchParameters.ToImmutableList(), cancellationToken, resourceVersionTypes: versionType);
                    lastContinuationToken = results?.ContinuationToken;

                    // Check if all parameters passed in were unused, this would result in no search parameters being applied to search results
                    int? totalUnusedParameters = results?.UnsupportedSearchParameters.Count;
                    if (totalUnusedParameters == userProvidedParameterCount)
                    {
                        logger?.LogInformation("PreconditionFailed: ConditionalOperationNotSelectiveEnough");
                        throw new PreconditionFailedException(string.Format(CultureInfo.InvariantCulture, Core.Resources.ConditionalOperationNotSelectiveEnough, instanceType));
                    }

                    if (results?.Results.Any() == true)
                    {
                        matchedResults.AddRange(
                            results?.Results
                                .Where(x => x.SearchEntryMode == ValueSets.SearchEntryMode.Match)
                                .Take(Math.Max(count.HasValue ? 0 : results.Results.Count(), count.GetValueOrDefault() - matchedResults.Count)));
                    }
                }
                while (count.HasValue && matchedResults.Count < count && !string.IsNullOrEmpty(lastContinuationToken));
            }
            finally
            {
                statistics.StopCollectingResults();

                if (statistics.IterationCount > 1 && logger != null)
                {
                    try
                    {
                        logger.LogInformation(statistics.GetStatisticsAsJson());
                    }
                    catch (Exception ex)
                    {
                        logger.LogWarning(ex, "Error computing operation statistics. This error will not block the operation processing.");
                    }
                }
            }

            return (matchedResults, lastContinuationToken);
        }
    }
}<|MERGE_RESOLUTION|>--- conflicted
+++ resolved
@@ -41,12 +41,8 @@
         /// <param name="cancellationToken">The CancellationToken</param>
         /// <param name="count">The search Count.</param>
         /// <param name="continuationToken">An optional ContinuationToken</param>
-<<<<<<< HEAD
-        /// <param name="logger">A logger instance</param>
-=======
         /// <param name="versionType">The versions of a resource to return</param>
         /// <param name="logger">The logger</param>
->>>>>>> 7b4e54c2
         /// <returns>Search collection and a continuationToken</returns>
         /// <exception cref="PreconditionFailedException">Returns this exception when all passed in params match the search result unusedParams</exception>
         internal static async Task<(IReadOnlyCollection<SearchResultEntry> Results, string ContinuationToken)> ConditionalSearchAsync(
@@ -56,10 +52,7 @@
             CancellationToken cancellationToken,
             int? count = 2, // Most "Conditional" logic needs only 0, 1 or >1, so here we can limit to "2"
             string continuationToken = null,
-<<<<<<< HEAD
-=======
             ResourceVersionType versionType = ResourceVersionType.Latest,
->>>>>>> 7b4e54c2
             ILogger logger = null)
         {
             // Filters search parameters that can limit the number of results (e.g. _count=1)
