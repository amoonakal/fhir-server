--- conflicted
+++ resolved
@@ -14,10 +14,6 @@
 using Microsoft.Extensions.Logging;
 using Microsoft.Extensions.Options;
 using Microsoft.Health.Extensions.DependencyInjection;
-<<<<<<< HEAD
-=======
-using Microsoft.Health.Fhir.Core.Extensions;
->>>>>>> 2650b1db
 using Microsoft.Health.Fhir.Core.Features.Operations.Export;
 using Microsoft.Health.Fhir.Core.Features.Search.Expressions;
 using Microsoft.Health.Fhir.Core.Features.Search.Registry;
@@ -259,16 +255,6 @@
                 job.AsDelegate<Func<IJob>>();
             }
 
-<<<<<<< HEAD
-=======
-            services
-                .RemoveServiceTypeExact<LegacyExportJobWorker, INotificationHandler<StorageInitializedNotification>>()
-                .Add<LegacyExportJobWorker>()
-                .Singleton()
-                .AsSelf()
-                .AsService<INotificationHandler<StorageInitializedNotification>>();
-
->>>>>>> 2650b1db
             return fhirServerBuilder;
         }
 
