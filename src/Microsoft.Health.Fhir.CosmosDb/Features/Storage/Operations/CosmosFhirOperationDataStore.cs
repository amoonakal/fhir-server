--- conflicted
+++ resolved
@@ -23,30 +23,16 @@
 using Microsoft.Health.Fhir.CosmosDb.Configs;
 using Microsoft.Health.Fhir.CosmosDb.Features.Storage.Operations.Export;
 using Microsoft.Health.Fhir.CosmosDb.Features.Storage.StoredProcedures.AcquireExportJobs;
-<<<<<<< HEAD
 using Microsoft.Health.JobManagement;
 using Newtonsoft.Json;
-=======
-using Microsoft.Health.Fhir.CosmosDb.Features.Storage.StoredProcedures.AcquireReindexJobs;
-using Microsoft.Health.JobManagement;
->>>>>>> cee4655e
 using JobConflictException = Microsoft.Health.Fhir.Core.Features.Operations.JobConflictException;
 
 namespace Microsoft.Health.Fhir.CosmosDb.Features.Storage.Operations
 {
-<<<<<<< HEAD
-    public sealed class CosmosFhirOperationDataStore : FhirOperationDataStoreBase
-    {
-        private const string HashParameterName = "@hash";
-
-        private static readonly string GetJobByHashQuery =
-            $"SELECT TOP 1 * FROM ROOT r WHERE r.{JobRecordProperties.JobRecord}.{JobRecordProperties.Hash} = {HashParameterName} AND r.{JobRecordProperties.JobRecord}.{JobRecordProperties.Status} IN ('{OperationStatus.Queued}', '{OperationStatus.Running}') ORDER BY r.{KnownDocumentProperties.Timestamp} ASC";
-=======
     public sealed class CosmosFhirOperationDataStore : FhirOperationDataStoreBase, ILegacyExportOperationDataStore
     {
         private static readonly string CheckActiveJobsByStatusQuery =
             $"SELECT TOP 1 * FROM ROOT r WHERE r.{JobRecordProperties.JobRecord}.{JobRecordProperties.Status} IN ('{OperationStatus.Queued}', '{OperationStatus.Running}', '{OperationStatus.Paused}')";
->>>>>>> cee4655e
 
         private readonly IScoped<Container> _containerScope;
         private readonly RetryExceptionPolicyFactory _retryExceptionPolicyFactory;
@@ -54,10 +40,6 @@
         private readonly ILogger _logger;
 
         private static readonly AcquireExportJobs _acquireExportJobs = new();
-<<<<<<< HEAD
-=======
-        private static readonly AcquireReindexJobs _acquireReindexJobs = new();
->>>>>>> cee4655e
 
         /// <summary>
         /// Initializes a new instance of the <see cref="CosmosFhirOperationDataStore"/> class.
@@ -102,11 +84,7 @@
 
         private string CollectionId { get; }
 
-<<<<<<< HEAD
-        public override async Task<ExportJobOutcome> CreateExportJobAsync(ExportJobRecord jobRecord, CancellationToken cancellationToken)
-=======
         public override async Task<ExportJobOutcome> GetExportJobByIdAsync(string id, CancellationToken cancellationToken)
->>>>>>> cee4655e
         {
             if (IsLegacyJob(id))
             {
@@ -164,11 +142,7 @@
             }
         }
 
-<<<<<<< HEAD
-        public override async Task<ExportJobOutcome> GetExportJobByIdAsync(string id, CancellationToken cancellationToken)
-=======
         async Task<ExportJobOutcome> ILegacyExportOperationDataStore.GetLegacyExportJobByIdAsync(string id, CancellationToken cancellationToken)
->>>>>>> cee4655e
         {
             EnsureArg.IsNotNullOrWhiteSpace(id, nameof(id));
 
@@ -200,48 +174,7 @@
             }
         }
 
-<<<<<<< HEAD
-        private async Task<ExportJobOutcome> GetExportJobByHashAsync(string hash, CancellationToken cancellationToken)
-        {
-            EnsureArg.IsNotNullOrWhiteSpace(hash, nameof(hash));
-
-            try
-            {
-                var query = _queryFactory.Create<CosmosExportJobRecordWrapper>(
-                    _containerScope.Value,
-                    new CosmosQueryContext(
-                        new QueryDefinition(GetJobByHashQuery)
-                            .WithParameter(HashParameterName, hash),
-                        new QueryRequestOptions { PartitionKey = new PartitionKey(CosmosDbExportConstants.ExportJobPartitionKey) }));
-
-                FeedResponse<CosmosExportJobRecordWrapper> result = await query.ExecuteNextAsync(cancellationToken);
-
-                if (result.Count == 1)
-                {
-                    // We found an existing job that matches the hash.
-                    CosmosExportJobRecordWrapper wrapper = result.First();
-
-                    return new ExportJobOutcome(wrapper.JobRecord, WeakETag.FromVersionId(wrapper.ETag));
-                }
-
-                return null;
-            }
-            catch (CosmosException dce)
-            {
-                if (dce.IsRequestRateExceeded())
-                {
-                    throw;
-                }
-
-                _logger.LogError(dce, "Failed to get an export job by hash.");
-                throw;
-            }
-        }
-
-        public override async Task<ExportJobOutcome> UpdateExportJobAsync(ExportJobRecord jobRecord, WeakETag eTag, CancellationToken cancellationToken)
-=======
         async Task<ExportJobOutcome> ILegacyExportOperationDataStore.UpdateLegacyExportJobAsync(ExportJobRecord jobRecord, WeakETag eTag, CancellationToken cancellationToken)
->>>>>>> cee4655e
         {
             EnsureArg.IsNotNull(jobRecord, nameof(jobRecord));
 
@@ -287,7 +220,6 @@
             }
         }
 
-<<<<<<< HEAD
         public override async Task<IReadOnlyCollection<ExportJobOutcome>> AcquireExportJobsAsync(
             ushort numberOfJobsToAcquire,
             TimeSpan jobHeartbeatTimeoutThreshold,
@@ -299,52 +231,11 @@
                     async ct => await _acquireExportJobs.ExecuteAsync(
                         _containerScope.Value.Scripts,
                         numberOfJobsToAcquire,
-=======
-        public override async Task<ReindexJobWrapper> CreateReindexJobAsync(ReindexJobRecord jobRecord, CancellationToken cancellationToken)
-        {
-            EnsureArg.IsNotNull(jobRecord, nameof(jobRecord));
-
-            var cosmosReindexJob = new CosmosReindexJobRecordWrapper(jobRecord);
-
-            try
-            {
-                var result = await _containerScope.Value.CreateItemAsync(
-                    cosmosReindexJob,
-                    new PartitionKey(CosmosDbReindexConstants.ReindexJobPartitionKey),
-                    cancellationToken: cancellationToken);
-
-                return new ReindexJobWrapper(jobRecord, WeakETag.FromVersionId(result.Resource.ETag));
-            }
-            catch (CosmosException dce)
-            {
-                if (dce.IsRequestRateExceeded())
-                {
-                    throw;
-                }
-
-                _logger.LogError(dce, "Failed to create a reindex job.");
-                throw;
-            }
-        }
-
-        public override async Task<IReadOnlyCollection<ReindexJobWrapper>> AcquireReindexJobsAsync(ushort maximumNumberOfConcurrentJobsAllowed, TimeSpan jobHeartbeatTimeoutThreshold, CancellationToken cancellationToken)
-        {
-            try
-            {
-                StoredProcedureExecuteResponse<IReadOnlyCollection<CosmosReindexJobRecordWrapper>> response = await _retryExceptionPolicyFactory.RetryPolicy.ExecuteAsync(
-                    async ct => await _acquireReindexJobs.ExecuteAsync(
-                        _containerScope.Value.Scripts,
-                        maximumNumberOfConcurrentJobsAllowed,
->>>>>>> cee4655e
                         (ushort)jobHeartbeatTimeoutThreshold.TotalSeconds,
                         ct),
                     cancellationToken);
 
-<<<<<<< HEAD
                 return response.Resource.Select(wrapper => new ExportJobOutcome(wrapper.JobRecord, WeakETag.FromVersionId(wrapper.ETag))).ToList();
-=======
-                return response.Resource.Select(cosmosReindexWrapper => new ReindexJobWrapper(cosmosReindexWrapper.JobRecord, WeakETag.FromVersionId(cosmosReindexWrapper.ETag))).ToList();
->>>>>>> cee4655e
             }
             catch (CosmosException dce)
             {
@@ -353,121 +244,7 @@
                     throw;
                 }
 
-<<<<<<< HEAD
                 _logger.LogError(dce, "Failed to acquire export jobs.");
-=======
-                _logger.LogError(dce, "Failed to acquire reindex jobs.");
-                throw;
-            }
-        }
-
-        public override async Task<(bool found, string id)> CheckActiveReindexJobsAsync(CancellationToken cancellationToken)
-        {
-            try
-            {
-                var query = _queryFactory.Create<CosmosReindexJobRecordWrapper>(
-                    _containerScope.Value,
-                    new CosmosQueryContext(
-                        new QueryDefinition(CheckActiveJobsByStatusQuery),
-                        new QueryRequestOptions { PartitionKey = new PartitionKey(CosmosDbReindexConstants.ReindexJobPartitionKey) }));
-
-                FeedResponse<CosmosReindexJobRecordWrapper> result = await query.ExecuteNextAsync(cancellationToken);
-
-                if (result.Any())
-                {
-                    return (true, result.FirstOrDefault().JobRecord.Id);
-                }
-
-                return (false, string.Empty);
-            }
-            catch (CosmosException dce)
-            {
-                if (dce.IsRequestRateExceeded())
-                {
-                    throw;
-                }
-
-                _logger.LogError(dce, "Failed to check if any reindex jobs are active.");
-                throw;
-            }
-        }
-
-        public override async Task<ReindexJobWrapper> GetReindexJobByIdAsync(string jobId, CancellationToken cancellationToken)
-        {
-            EnsureArg.IsNotNullOrWhiteSpace(jobId, nameof(jobId));
-
-            try
-            {
-                var cosmosReindexJobRecord = await _containerScope.Value.ReadItemAsync<CosmosReindexJobRecordWrapper>(
-                    jobId,
-                    new PartitionKey(CosmosDbReindexConstants.ReindexJobPartitionKey),
-                    cancellationToken: cancellationToken);
-
-                var outcome = new ReindexJobWrapper(
-                    cosmosReindexJobRecord.Resource.JobRecord,
-                    WeakETag.FromVersionId(cosmosReindexJobRecord.Resource.ETag));
-
-                return outcome;
-            }
-            catch (CosmosException dce)
-            {
-                if (dce.IsRequestRateExceeded())
-                {
-                    throw;
-                }
-                else if (dce.StatusCode == HttpStatusCode.NotFound)
-                {
-                    throw new JobNotFoundException(string.Format(Core.Resources.JobNotFound, jobId));
-                }
-
-                _logger.LogError(dce, "Failed to get reindex job by id: {JobId}.", jobId);
-                throw;
-            }
-        }
-
-        public override async Task<ReindexJobWrapper> UpdateReindexJobAsync(ReindexJobRecord jobRecord, WeakETag eTag, CancellationToken cancellationToken)
-        {
-            EnsureArg.IsNotNull(jobRecord, nameof(jobRecord));
-
-            var cosmosReindexJob = new CosmosReindexJobRecordWrapper(jobRecord);
-            var requestOptions = new ItemRequestOptions();
-
-            // Create access condition so that record is replaced only if eTag matches.
-            if (eTag != null)
-            {
-                requestOptions.IfMatchEtag = eTag.VersionId;
-            }
-
-            try
-            {
-                var replaceResult = await _retryExceptionPolicyFactory.RetryPolicy.ExecuteAsync(
-                    () => _containerScope.Value.ReplaceItemAsync(
-                        cosmosReindexJob,
-                        jobRecord.Id,
-                        new PartitionKey(CosmosDbReindexConstants.ReindexJobPartitionKey),
-                        requestOptions,
-                        cancellationToken));
-
-                var latestETag = replaceResult.Resource.ETag;
-                return new ReindexJobWrapper(jobRecord, WeakETag.FromVersionId(latestETag));
-            }
-            catch (CosmosException dce)
-            {
-                if (dce.IsRequestRateExceeded())
-                {
-                    throw;
-                }
-                else if (dce.StatusCode == HttpStatusCode.PreconditionFailed)
-                {
-                    throw new JobConflictException();
-                }
-                else if (dce.StatusCode == HttpStatusCode.NotFound)
-                {
-                    throw new JobNotFoundException(string.Format(Core.Resources.JobNotFound, jobRecord.Id));
-                }
-
-                _logger.LogError(dce, "Failed to update a reindex job.");
->>>>>>> cee4655e
                 throw;
             }
         }
