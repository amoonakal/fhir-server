﻿// -------------------------------------------------------------------------------------------------
// Copyright (c) Microsoft Corporation. All rights reserved.
// Licensed under the MIT License (MIT). See LICENSE in the repo root for license information.
// -------------------------------------------------------------------------------------------------

using System;
using System.Collections.Generic;
using System.Linq;
using System.Net;
using System.Net.Http;
using System.Text;
using System.Text.RegularExpressions;
using System.Threading;
using System.Threading.Tasks;
using Hl7.Fhir.Model;
using Hl7.Fhir.Serialization;
using IdentityServer4.Models;
using MediatR;
using Microsoft.Data.SqlClient;
using Microsoft.Health.Fhir.Api.Features.Operations.Import;
using Microsoft.Health.Fhir.Client;
using Microsoft.Health.Fhir.Core.Features.Operations;
using Microsoft.Health.Fhir.Core.Features.Operations.Import;
using Microsoft.Health.Fhir.Core.Features.Operations.Import.Models;
using Microsoft.Health.Fhir.SqlServer.Features.Operations.Import;
using Microsoft.Health.Fhir.Tests.Common;
using Microsoft.Health.Fhir.Tests.Common.FixtureParameters;
using Microsoft.Health.Fhir.Tests.E2E.Common;
using Microsoft.Health.Fhir.Tests.E2E.Rest.Metric;
using Microsoft.Health.JobManagement;
using Microsoft.Health.Test.Utilities;
using Newtonsoft.Json;
using Xunit;
using Task = System.Threading.Tasks.Task;

namespace Microsoft.Health.Fhir.Tests.E2E.Rest.Import
{
    [Trait(Traits.OwningTeam, OwningTeam.FhirImport)]
    [Trait(Traits.Category, Categories.Import)]
    [HttpIntegrationFixtureArgumentSets(DataStore.SqlServer, Format.Json)]
    public class ImportTests : IClassFixture<ImportTestFixture<StartupForImportTestProvider>>
    {
        private const string ForbiddenMessage = "Forbidden: Authorization failed.";

        private readonly TestFhirClient _client;
        private readonly MetricHandler _metricHandler;
        private readonly ImportTestFixture<StartupForImportTestProvider> _fixture;
        private static readonly FhirJsonSerializer _fhirJsonSerializer = new FhirJsonSerializer();

        public ImportTests(ImportTestFixture<StartupForImportTestProvider> fixture)
        {
            _client = fixture.TestFhirClient;
            _metricHandler = fixture.MetricHandler;
            _fixture = fixture;
        }

        [Fact]
        public async Task GivenIncrementalLoad_WithNotRetriableSqlExceptionForOrchestrator_ImportShouldFail()
        {
            if (!_fixture.IsUsingInProcTestServer)
            {
                return;
            }

            ExecuteSql("IF object_id('JobQueue_Trigger') IS NOT NULL DROP TRIGGER JobQueue_Trigger");
            try
            {
                var registration = await RegisterImport();
                ExecuteSql(@"
CREATE TRIGGER JobQueue_Trigger ON JobQueue FOR INSERT
AS
RAISERROR('TestError',18,127)
                ");
                var message = await ImportWaitAsync(registration.CheckLocation, false);
                Assert.Equal(HttpStatusCode.InternalServerError, message.StatusCode);
                Assert.True(!message.ReasonPhrase.Contains("TestError")); // message provided to customer should not contain internal details
                var result = (string)ExecuteSql($"SELECT Result FROM dbo.JobQueue WHERE QueueType = 2 AND Status = 3 AND JobId = {registration.JobId}");
                Assert.Contains("TestError", result); // job result should contain all details
            }
            finally
            {
                ExecuteSql("IF object_id('JobQueue_Trigger') IS NOT NULL DROP TRIGGER JobQueue_Trigger");
            }
        }

        [Fact]
        public async Task GivenIncrementalLoad_WithNotRetriableSqlExceptionForWorker_ImportShouldFail()
        {
            if (!_fixture.IsUsingInProcTestServer)
            {
                return;
            }

            ExecuteSql("IF object_id('Transactions_Trigger') IS NOT NULL DROP TRIGGER Transactions_Trigger");
            try
            {
                ExecuteSql(@"
CREATE TRIGGER Transactions_Trigger ON Transactions FOR UPDATE
AS
RAISERROR('TestError',18,127)
                ");
                var registration = await RegisterImport();
                var message = await ImportWaitAsync(registration.CheckLocation, false);
                Assert.Equal(HttpStatusCode.InternalServerError, message.StatusCode);
                Assert.True(!message.ReasonPhrase.Contains("TestError")); // message provided to customer should not contain internal details
                var result = (string)ExecuteSql($"SELECT Result FROM dbo.JobQueue WHERE QueueType = 2 AND Status = 3 AND GroupId = {registration.JobId} AND GroupId <> JobId");
                Assert.Contains("TestError", result); // job result should contain all details
            }
            finally
            {
                ExecuteSql("IF object_id('Transactions_Trigger') IS NOT NULL DROP TRIGGER Transactions_Trigger");
            }
        }

        [Theory]
        [InlineData(3)] // import should succeed
        [InlineData(6)] // import shoul fail
        public async Task GivenIncrementalLoad_WithExecutionTimeoutExceptionForWorker_ImportShouldReturnCorrectly(int requestedExceptions)
        {
            if (!_fixture.IsUsingInProcTestServer)
            {
                return;
            }

            ExecuteSql("IF object_id('Transactions_Trigger') IS NOT NULL DROP TRIGGER Transactions_Trigger");
            try
            {
                ExecuteSql("TRUNCATE TABLE EventLog");
                ExecuteSql("TRUNCATE TABLE Transactions");
                ExecuteSql(@$"
CREATE TRIGGER Transactions_Trigger ON Transactions FOR UPDATE
AS
IF (SELECT count(*) FROM EventLog WHERE Process = 'MergeResourcesCommitTransaction' AND Status = 'Error') < {requestedExceptions} 
  RAISERROR('execution timeout expired',18,127)
                    ");
                var registration = await RegisterImport();
                var message = await ImportWaitAsync(registration.CheckLocation, false);
                Assert.Equal(requestedExceptions == 6 ? HttpStatusCode.InternalServerError : HttpStatusCode.OK, message.StatusCode);
                var retries = (int)ExecuteSql("SELECT count(*) FROM EventLog WHERE Process = 'MergeResourcesCommitTransaction' AND Status = 'Error'");
                Assert.Equal(requestedExceptions == 6 ? 5 : 3, retries);
            }
            finally
            {
                ExecuteSql("IF object_id('Transactions_Trigger') IS NOT NULL DROP TRIGGER Transactions_Trigger");
            }
        }

        private object ExecuteSql(string sql)
        {
            using var conn = new SqlConnection(_fixture.ConnectionString);
            conn.Open();
            using var cmd = new SqlCommand(sql, conn);
            return cmd.ExecuteScalar();
        }

        private async Task<(Uri CheckLocation, long JobId)> RegisterImport()
        {
            var ndJson = PrepareResource(Guid.NewGuid().ToString("N"), null, null); // do not specify (version/last updated) to run without transaction
            var location = (await ImportTestHelper.UploadFileAsync(ndJson, _fixture.StorageAccount)).location;
            var request = CreateImportRequest(location, ImportMode.IncrementalLoad);
            var checkLocation = await ImportTestHelper.CreateImportTaskAsync(_client, request);
            var id = long.Parse(checkLocation.LocalPath.Split('/').Last());
            return (checkLocation, id);
        }

        [Fact]
        public async Task GivenIncrementalLoad_80KSurrogateIds_BadRequestIsReturned()
        {
            var ndJson = new StringBuilder();
            for (int i = 0;  i < 80001; i++)
            {
                var id = Guid.NewGuid().ToString("N");
                var str = CreateTestPatient(id, DateTimeOffset.Parse("1900-01-01Z00:00")); // make sure this date is not used by other tests.
                ndJson.Append(str);
            }

            var location = (await ImportTestHelper.UploadFileAsync(ndJson.ToString(), _fixture.StorageAccount)).location;
            var request = CreateImportRequest(location, ImportMode.IncrementalLoad);
            var checkLocation = await ImportTestHelper.CreateImportTaskAsync(_client, request);
            var message = await ImportWaitAsync(checkLocation, false);
            Assert.Equal(HttpStatusCode.BadRequest, message.StatusCode);
            Assert.Contains(ImportProcessingJob.SurrogateIdsErrorMessage, await message.Content.ReadAsStringAsync());
        }

        [Fact]
        public async Task GivenIncrementalLoad_MultipleInputVersionsOutOfOrderSomeNotExplicit_ResourceNotExisting_NoGap()
        {
            var id = Guid.NewGuid().ToString("N");
            var ndJson = PrepareResource(id, "1", "2001");
            var ndJson2 = PrepareResource(id, null, "2002");
            var ndJson3 = PrepareResource(id, "2", "2003");
            (Uri location2, string _) = await ImportTestHelper.UploadFileAsync(ndJson + ndJson2 + ndJson3, _fixture.StorageAccount);
            var request2 = CreateImportRequest(location2, ImportMode.IncrementalLoad);
            await ImportCheckAsync(request2, null, 0);

            // check current
            var result = await _client.ReadAsync<Patient>(ResourceType.Patient, id);
            Assert.Equal("2", result.Resource.Meta.VersionId);
            Assert.Equal(GetLastUpdated("2003"), result.Resource.Meta.LastUpdated);

            // check history
            result = await _client.VReadAsync<Patient>(ResourceType.Patient, id, "1");
            Assert.Equal(GetLastUpdated("2001"), result.Resource.Meta.LastUpdated);
            result = await _client.VReadAsync<Patient>(ResourceType.Patient, id, "-1");
            Assert.Equal(GetLastUpdated("2002"), result.Resource.Meta.LastUpdated);
        }

        [Fact]
        public async Task GivenIncrementalLoad_MultipleInputVersionsOutOfOrderSomeNotExplicit_ResourceNotExisting()
        {
            var id = Guid.NewGuid().ToString("N");
            var ndJson = PrepareResource(id, "1", "2001");
            var ndJson2 = PrepareResource(id, null, "2002");
            var ndJson3 = PrepareResource(id, "3", "2003");
            (Uri location2, string _) = await ImportTestHelper.UploadFileAsync(ndJson + ndJson2 + ndJson3, _fixture.StorageAccount);
            var request2 = CreateImportRequest(location2, ImportMode.IncrementalLoad);
            await ImportCheckAsync(request2, null);

            // check current
            var result = await _client.ReadAsync<Patient>(ResourceType.Patient, id);
            Assert.Equal("3", result.Resource.Meta.VersionId);
            Assert.Equal(GetLastUpdated("2003"), result.Resource.Meta.LastUpdated);

            // check history
            result = await _client.VReadAsync<Patient>(ResourceType.Patient, id, "1");
            Assert.Equal(GetLastUpdated("2001"), result.Resource.Meta.LastUpdated);
            result = await _client.VReadAsync<Patient>(ResourceType.Patient, id, "2");
            Assert.Equal(GetLastUpdated("2002"), result.Resource.Meta.LastUpdated);
        }

        [Fact]
        public async Task GivenIncrementalLoad_MultipleResoureTypesInSingleFile_Success()
        {
            var ndJson1 = Samples.GetNdJson("Import-SinglePatientTemplate");
            var pid = Guid.NewGuid().ToString("N");
            ndJson1 = ndJson1.Replace("##PatientID##", pid);
            var ndJson2 = Samples.GetNdJson("Import-Observation");
            var oid = Guid.NewGuid().ToString("N");
            ndJson2 = ndJson2.Replace("##ObservationID##", oid);
            var location = (await ImportTestHelper.UploadFileAsync(ndJson1 + ndJson2, _fixture.StorageAccount)).location;
            var request = CreateImportRequest(location, ImportMode.IncrementalLoad, false);
            await ImportCheckAsync(request, null);

            var patient = await _client.ReadAsync<Patient>(ResourceType.Patient, pid);
            Assert.Equal("1", patient.Resource.Meta.VersionId);
            var observation = await _client.ReadAsync<Observation>(ResourceType.Observation, oid);
            Assert.Equal("1", observation.Resource.Meta.VersionId);
        }

        [Theory]
        [InlineData(true)]
        [InlineData(false)]
        public async Task GivenIncrementalLoad_MultipleNonSequentialInputVersions_ResourceExisting(bool setResourceType)
        {
            var id = Guid.NewGuid().ToString("N");

            // set existing
            var ndJson = PrepareResource(id, "10000", "2000");
            var location = (await ImportTestHelper.UploadFileAsync(ndJson, _fixture.StorageAccount)).location;
            var request = CreateImportRequest(location, ImportMode.IncrementalLoad, setResourceType);
            await ImportCheckAsync(request, null);

            // set input. something before and something after existing
            ndJson = PrepareResource(id, "9000", "1999");
            var ndJson2 = PrepareResource(id, "10100", "2001");
            var ndJson3 = PrepareResource(id, "10300", "2003");

            // note order of records
            location = (await ImportTestHelper.UploadFileAsync(ndJson2 + ndJson + ndJson3, _fixture.StorageAccount)).location;
            request = CreateImportRequest(location, ImportMode.IncrementalLoad, setResourceType);
            await ImportCheckAsync(request, null);

            // check current
            var result = await _client.ReadAsync<Patient>(ResourceType.Patient, id);
            Assert.Equal("10300", result.Resource.Meta.VersionId);
            Assert.Equal(GetLastUpdated("2003"), result.Resource.Meta.LastUpdated);

            // check history
            result = await _client.VReadAsync<Patient>(ResourceType.Patient, id, "9000");
            Assert.Equal(GetLastUpdated("1999"), result.Resource.Meta.LastUpdated);
            result = await _client.VReadAsync<Patient>(ResourceType.Patient, id, "10100");
            Assert.Equal(GetLastUpdated("2001"), result.Resource.Meta.LastUpdated);
            result = await _client.VReadAsync<Patient>(ResourceType.Patient, id, "10000");
            Assert.Equal(GetLastUpdated("2000"), result.Resource.Meta.LastUpdated);
        }

        [Fact]
        public async Task GivenIncrementalLoad_SameLastUpdated_DifferentVersions_ResourceExisting()
        {
            var id = Guid.NewGuid().ToString("N");

            var ndJson2 = PrepareResource(id, "2", "2002");
            var location = (await ImportTestHelper.UploadFileAsync(ndJson2, _fixture.StorageAccount)).location;
            var request = CreateImportRequest(location, ImportMode.IncrementalLoad);
            await ImportCheckAsync(request, null);

            var result = await _client.ReadAsync<Patient>(ResourceType.Patient, id);
            Assert.Equal("2", result.Resource.Meta.VersionId);
            Assert.Equal(GetLastUpdated("2002"), result.Resource.Meta.LastUpdated);

            // same date but different versions
            var ndJson1 = PrepareResource(id, "1", "2003");
            var ndJson3 = PrepareResource(id, "3", "2003");
            var location2 = (await ImportTestHelper.UploadFileAsync(ndJson1 + ndJson3, _fixture.StorageAccount)).location;
            var request2 = CreateImportRequest(location2, ImportMode.IncrementalLoad);
            await ImportCheckAsync(request2, null, 1);

            result = await _client.ReadAsync<Patient>(ResourceType.Patient, id);
            Assert.Equal("3", result.Resource.Meta.VersionId);
            Assert.Equal(GetLastUpdated("2003"), result.Resource.Meta.LastUpdated);

            result = await _client.VReadAsync<Patient>(ResourceType.Patient, id, "2");
            Assert.Equal(GetLastUpdated("2002"), result.Resource.Meta.LastUpdated);
        }

        [Fact]
<<<<<<< HEAD
        public async Task GivenIncrementalLoad_SameLastUpdated_DifferentVersions_DifferentImports_ResourceExisting()
        {
            var id = Guid.NewGuid().ToString("N");

            var ndJson2 = PrepareResource(id, "2", "2002");
            var location = (await ImportTestHelper.UploadFileAsync(ndJson2, _fixture.StorageAccount)).location;
            var request = CreateImportRequest(location, ImportMode.IncrementalLoad);
            await ImportCheckAsync(request, null);

            var result = await _client.ReadAsync<Patient>(ResourceType.Patient, id);
            Assert.Equal("2", result.Resource.Meta.VersionId);
            Assert.Equal(GetLastUpdated("2002"), result.Resource.Meta.LastUpdated);

            // same date but different versions
            var ndJson1 = PrepareResource(id, "1", "2003");
            location = (await ImportTestHelper.UploadFileAsync(ndJson1, _fixture.StorageAccount)).location;
            request = CreateImportRequest(location, ImportMode.IncrementalLoad);
            await ImportCheckAsync(request, null, 0);
            var ndJson3 = PrepareResource(id, "3", "2003");
            location = (await ImportTestHelper.UploadFileAsync(ndJson3, _fixture.StorageAccount)).location;
            request = CreateImportRequest(location, ImportMode.IncrementalLoad);
            await ImportCheckAsync(request, null, 1);

            result = await _client.ReadAsync<Patient>(ResourceType.Patient, id);
            Assert.Equal("1", result.Resource.Meta.VersionId);
            Assert.Equal(GetLastUpdated("2003"), result.Resource.Meta.LastUpdated);

            result = await _client.VReadAsync<Patient>(ResourceType.Patient, id, "2");
            Assert.Equal(GetLastUpdated("2002"), result.Resource.Meta.LastUpdated);
        }

        [Fact]
=======
>>>>>>> 7aebd758
        public async Task GivenIncrementalLoad_SameVersion_DifferentLastUpdated_ResourceExisting()
        {
            var id = Guid.NewGuid().ToString("N");

            var ndJson2 = PrepareResource(id, "2", "2002");
            var location = (await ImportTestHelper.UploadFileAsync(ndJson2, _fixture.StorageAccount)).location;
            var request = CreateImportRequest(location, ImportMode.IncrementalLoad);
            await ImportCheckAsync(request, null);

            var result = await _client.ReadAsync<Patient>(ResourceType.Patient, id);
            Assert.Equal("2", result.Resource.Meta.VersionId);

            // same version but different dates
            var ndJson1 = PrepareResource(id, "3", "2001");
            var ndJson3 = PrepareResource(id, "3", "2003");
            var location2 = (await ImportTestHelper.UploadFileAsync(ndJson1 + ndJson3, _fixture.StorageAccount)).location;
            var request2 = CreateImportRequest(location2, ImportMode.IncrementalLoad);
            await ImportCheckAsync(request2, null, 1);

            result = await _client.ReadAsync<Patient>(ResourceType.Patient, id);
            Assert.Equal("3", result.Resource.Meta.VersionId);
            Assert.Equal(GetLastUpdated("2003"), result.Resource.Meta.LastUpdated);
            result = await _client.VReadAsync<Patient>(ResourceType.Patient, id, "2");
            Assert.Equal(GetLastUpdated("2002"), result.Resource.Meta.LastUpdated);
        }

        [Fact]
        public async Task GivenIncrementalLoad_MultipleInputVersions_ResourceExisting()
        {
            var id = Guid.NewGuid().ToString("N");

            // set existing
            var ndJson2 = PrepareResource(id, "2", "2002");
            var location = (await ImportTestHelper.UploadFileAsync(ndJson2, _fixture.StorageAccount)).location;
            var request = CreateImportRequest(location, ImportMode.IncrementalLoad);
            await ImportCheckAsync(request, null);

            // set input
            var ndJson = PrepareResource(id, "1", "2001");
            var ndJson3 = PrepareResource(id, "3", "2003");
            var location2 = (await ImportTestHelper.UploadFileAsync(ndJson + ndJson2 + ndJson3, _fixture.StorageAccount)).location;
            var request2 = CreateImportRequest(location2, ImportMode.IncrementalLoad);
            await ImportCheckAsync(request2, null, 0);

            // check current
            var result = await _client.ReadAsync<Patient>(ResourceType.Patient, id);
            Assert.Equal("3", result.Resource.Meta.VersionId);
            Assert.Equal(GetLastUpdated("2003"), result.Resource.Meta.LastUpdated);

            // check history
            result = await _client.VReadAsync<Patient>(ResourceType.Patient, id, "1");
            Assert.Equal(GetLastUpdated("2001"), result.Resource.Meta.LastUpdated);
            result = await _client.VReadAsync<Patient>(ResourceType.Patient, id, "2");
            Assert.Equal(GetLastUpdated("2002"), result.Resource.Meta.LastUpdated);
        }

        [Fact]
        public async Task GivenIncrementalLoad_MultipleInputVersions_ResourceNotExisting()
        {
            var id = Guid.NewGuid().ToString("N");
            var ndJson = PrepareResource(id, "1", "2001");
            var ndJson2 = PrepareResource(id, "2", "2002");
            var ndJson3 = PrepareResource(id, "3", "2003");
            (Uri location, string _) = await ImportTestHelper.UploadFileAsync(ndJson + ndJson2 + ndJson3, _fixture.StorageAccount);

            var request = CreateImportRequest(location, ImportMode.IncrementalLoad);
            await ImportCheckAsync(request, null);

            // check current
            var result = await _client.ReadAsync<Patient>(ResourceType.Patient, id);
            Assert.Equal("3", result.Resource.Meta.VersionId);
            Assert.Equal(GetLastUpdated("2003"), result.Resource.Meta.LastUpdated);

            // check history
            result = await _client.VReadAsync<Patient>(ResourceType.Patient, id, "1");
            Assert.Equal(GetLastUpdated("2001"), result.Resource.Meta.LastUpdated);
            result = await _client.VReadAsync<Patient>(ResourceType.Patient, id, "2");
            Assert.Equal(GetLastUpdated("2002"), result.Resource.Meta.LastUpdated);
        }

        [Theory]
        [InlineData(true)]
        [InlineData(false)]
        public async Task GivenIncrementalImportInvalidResource_WhenImportData_ThenErrorLogsShouldBeOutputAndFailedCountShouldMatch(bool setResourceType)
        {
            _metricHandler?.ResetCount();
            string patientNdJsonResource = Samples.GetNdJson("Import-InvalidPatient");
            patientNdJsonResource = Regex.Replace(patientNdJsonResource, "##PatientID##", m => Guid.NewGuid().ToString("N"));
            (Uri location, string etag) = await ImportTestHelper.UploadFileAsync(patientNdJsonResource, _fixture.StorageAccount);

            var inputResource = new InputResource() { Url = location, Etag = etag };
            if (setResourceType)
            {
                inputResource.Type = "Patient";
            }

            var request = new ImportRequest()
            {
                InputFormat = "application/fhir+ndjson",
                InputSource = new Uri("https://other-server.example.org"),
                StorageDetail = new ImportRequestStorageDetail() { Type = "azure-blob" },
                Input = new List<InputResource>() { inputResource },
                Mode = ImportMode.IncrementalLoad.ToString(),
            };

            Uri checkLocation = await ImportTestHelper.CreateImportTaskAsync(_client, request);

            HttpResponseMessage response;
            while ((response = await _client.CheckImportAsync(checkLocation)).StatusCode == System.Net.HttpStatusCode.Accepted)
            {
                await Task.Delay(TimeSpan.FromSeconds(5));
            }

            Assert.Equal(System.Net.HttpStatusCode.OK, response.StatusCode);
            ImportJobResult result = JsonConvert.DeserializeObject<ImportJobResult>(await response.Content.ReadAsStringAsync());
            Assert.NotEmpty(result.Output);
            Assert.Single(result.Error);
            Assert.NotEmpty(result.Request);

            string errorLocation = result.Error.ToArray()[0].Url;
            string[] errorContents = (await ImportTestHelper.DownloadFileAsync(errorLocation, _fixture.StorageAccount)).Split("\r\n", StringSplitOptions.RemoveEmptyEntries);
            Assert.True(errorContents.Count() >= 1); // when run locally there might be duplicates. no idea why.

            // Only check metric for local tests
            if (_fixture.IsUsingInProcTestServer)
            {
                var resourceCount = Regex.Matches(patientNdJsonResource, "{\"resourceType\":").Count;
                var notificationList = _metricHandler.NotificationMapping[typeof(ImportJobMetricsNotification)];
                Assert.Single(notificationList);
                var notification = notificationList.First() as ImportJobMetricsNotification;
                Assert.Equal(JobStatus.Completed.ToString(), notification.Status);
                Assert.NotNull(notification.DataSize);
                Assert.Equal(resourceCount, notification.SucceededCount);
                Assert.Equal(1, notification.FailedCount);
                Assert.Equal(ImportMode.IncrementalLoad, notification.ImportMode);
            }
        }

        [Fact]
        [Trait(Traits.Category, Categories.Authorization)]
        public async Task GivenAUserWithoutImportPermissions_WhenImportData_ThenServerShouldReturnForbidden_WithNoImportNotification()
        {
            _metricHandler?.ResetCount();
            TestFhirClient tempClient = _client.CreateClientForClientApplication(TestApplications.ReadOnlyUser);
            string patientNdJsonResource = Samples.GetNdJson("Import-Patient");
            (Uri location, string etag) = await ImportTestHelper.UploadFileAsync(patientNdJsonResource, _fixture.StorageAccount);

            var request = new ImportRequest()
            {
                InputFormat = "application/fhir+ndjson",
                InputSource = new Uri("https://other-server.example.org"),
                StorageDetail = new ImportRequestStorageDetail() { Type = "azure-blob" },
                Input = new List<InputResource>()
                {
                    new InputResource()
                    {
                        Url = location,
                        Type = "Patient",
                    },
                },
                Mode = ImportMode.IncrementalLoad.ToString(),
            };

            request.Mode = ImportMode.IncrementalLoad.ToString();
            request.Force = true;
            FhirClientException fhirException = await Assert.ThrowsAsync<FhirClientException>(async () => await tempClient.ImportAsync(request.ToParameters(), CancellationToken.None));
            Assert.StartsWith(ForbiddenMessage, fhirException.Message);
            Assert.Equal(HttpStatusCode.Forbidden, fhirException.StatusCode);

            // Only check metric for local tests
            if (_fixture.IsUsingInProcTestServer)
            {
                List<INotification> notificationList;
                _metricHandler.NotificationMapping.TryGetValue(typeof(ImportJobMetricsNotification), out notificationList);
                Assert.Null(notificationList);
            }
        }

        [Fact]
        public async Task GivenIncrementalLoad_WhenOutOfOrder_ThenCurrentDatabaseVersionShouldRemain()
        {
            var id = Guid.NewGuid().ToString("N");
            var ndJson = PrepareResource(id, "2", "2002");
            (Uri location, string _) = await ImportTestHelper.UploadFileAsync(ndJson, _fixture.StorageAccount);

            var request = CreateImportRequest(location, ImportMode.IncrementalLoad);
            await ImportCheckAsync(request, null);

            var result = await _client.ReadAsync<Patient>(ResourceType.Patient, id);
            Assert.NotNull(result);
            Assert.Equal(GetLastUpdated("2002"), result.Resource.Meta.LastUpdated);
            Assert.Equal("2", result.Resource.Meta.VersionId);

            ndJson = PrepareResource(id, "1", "2001");
            (Uri location2, string _) = await ImportTestHelper.UploadFileAsync(ndJson, _fixture.StorageAccount);

            var request2 = CreateImportRequest(location2, ImportMode.IncrementalLoad);
            await ImportCheckAsync(request2, null);

            result = await _client.ReadAsync<Patient>(ResourceType.Patient, id);
            Assert.NotNull(result);
            Assert.Equal(GetLastUpdated("2002"), result.Resource.Meta.LastUpdated); // nothing changes on 2nd import
            Assert.Equal("2", result.Resource.Meta.VersionId);

            result = await _client.VReadAsync<Patient>(ResourceType.Patient, id, "1");
            Assert.NotNull(result);
            Assert.Equal(GetLastUpdated("2001"), result.Resource.Meta.LastUpdated); // version 1 imported
        }

        [Fact]
        public async Task GivenIncrementalLoad_SameLastUpdated_SameVersion_DifferentContent_ShouldProduceConflict()
        {
            var id = Guid.NewGuid().ToString("N");
            var ndJson = CreateTestPatient(id, DateTimeOffset.Parse("2021-01-01Z00:00"), "2");

            var location = (await ImportTestHelper.UploadFileAsync(ndJson, _fixture.StorageAccount)).location;
            var request = CreateImportRequest(location, ImportMode.IncrementalLoad);
            await ImportCheckAsync(request, null, 0);

            ndJson = CreateTestPatient(id, DateTimeOffset.Parse("2021-01-01Z00:00"), "2", "2000");
            location = (await ImportTestHelper.UploadFileAsync(ndJson, _fixture.StorageAccount)).location;
            request = CreateImportRequest(location, ImportMode.IncrementalLoad);
            await ImportCheckAsync(request, null, 1);

            Assert.Single((await _client.SearchAsync($"Patient/{id}/_history")).Resource.Entry);
        }

        [Fact]
        public async Task GivenIncrementalLoad_SameLastUpdated_SameVersion_Run2Times_ShouldProduceSameResult()
        {
            var id = Guid.NewGuid().ToString("N");
            var ndJson = CreateTestPatient(id, DateTimeOffset.Parse("2021-01-01Z00:00"), "2");

            var location = (await ImportTestHelper.UploadFileAsync(ndJson, _fixture.StorageAccount)).location;
            var request = CreateImportRequest(location, ImportMode.IncrementalLoad);
            await ImportCheckAsync(request, null, 0);

            location = (await ImportTestHelper.UploadFileAsync(ndJson, _fixture.StorageAccount)).location;
            request = CreateImportRequest(location, ImportMode.IncrementalLoad);
            await ImportCheckAsync(request, null, 0);

            Assert.Single((await _client.SearchAsync($"Patient/{id}/_history")).Resource.Entry);
        }

        [Fact]
        public async Task GivenIncrementalLoad_SameLastUpdated_Run2Times_ShouldProduceSameResult()
        {
            var id = Guid.NewGuid().ToString("N");
            var ndJson = CreateTestPatient(id, DateTimeOffset.Parse("2021-01-01Z00:00"));

            var location = (await ImportTestHelper.UploadFileAsync(ndJson, _fixture.StorageAccount)).location;
            var request = CreateImportRequest(location, ImportMode.IncrementalLoad);
            await ImportCheckAsync(request, null, 0);

            location = (await ImportTestHelper.UploadFileAsync(ndJson, _fixture.StorageAccount)).location;
            request = CreateImportRequest(location, ImportMode.IncrementalLoad);
            await ImportCheckAsync(request, null, 0);

            Assert.Single((await _client.SearchAsync($"Patient/{id}/_history")).Resource.Entry);
        }

        [Fact]
        public async Task GivenIncrementalLoad_ThenInputLastUpdatedAndVersionShouldBeKept()
        {
            var id = Guid.NewGuid().ToString("N");
            var versionId = 2.ToString();
            var lastUpdatedYear = "2021";
            var lastUpdated = GetLastUpdated(lastUpdatedYear);
            var ndJson = PrepareResource(id, versionId, lastUpdatedYear);
            ndJson = ndJson + ndJson; // add one dup
            (Uri location, string _) = await ImportTestHelper.UploadFileAsync(ndJson, _fixture.StorageAccount);

            var request = CreateImportRequest(location, ImportMode.IncrementalLoad);
            await ImportCheckAsync(request, null, 1);

            var result = await _client.ReadAsync<Patient>(ResourceType.Patient, id);
            Assert.NotNull(result);
            Assert.Equal(lastUpdated, result.Resource.Meta.LastUpdated);
            Assert.Equal(versionId, result.Resource.Meta.VersionId);
        }

        [Fact]
        public async Task GivenInitialLoad_ThenInputLastUpdatedAndVersionShouldNotBeKept()
        {
            var id = Guid.NewGuid().ToString("N");
            var versionId = 2.ToString();
            var lastUpdatedYear = "2021";
            var lastUpdated = GetLastUpdated(lastUpdatedYear);
            var ndJson = PrepareResource(id, versionId, lastUpdatedYear);
            ndJson = ndJson + ndJson; // add one dup
            (Uri location, string _) = await ImportTestHelper.UploadFileAsync(ndJson, _fixture.StorageAccount);

            var request = CreateImportRequest(location, ImportMode.InitialLoad);
            await ImportCheckAsync(request, null, 1);

            var result = await _client.ReadAsync<Patient>(ResourceType.Patient, id);
            Assert.NotNull(result);
            Assert.NotEqual(lastUpdated, result.Resource.Meta.LastUpdated);
            Assert.NotEqual(versionId, result.Resource.Meta.VersionId);
        }

        private static DateTimeOffset GetLastUpdated(string lastUpdatedYear)
        {
            return DateTimeOffset.Parse(lastUpdatedYear + "-01-01T00:00:00.000+00:00");
        }

        private static ImportRequest CreateImportRequest(Uri location, ImportMode importMode, bool setResourceType = true)
        {
            var inputResource = new InputResource() { Url = location };
            if (setResourceType)
            {
                inputResource.Type = "Patient";
            }

            return new ImportRequest()
            {
                InputFormat = "application/fhir+ndjson",
                InputSource = new Uri("https://other-server.example.org"),
                StorageDetail = new ImportRequestStorageDetail() { Type = "azure-blob" },
                Input = new List<InputResource>() { inputResource },
                Mode = importMode.ToString(),
            };
        }

        private static string PrepareResource(string id, string version, string lastUpdatedYear)
        {
            var ndJson = Samples.GetNdJson("Import-SinglePatientTemplate"); // "\"lastUpdated\":\"2020-01-01T00:00+00:00\"" "\"versionId\":\"1\"" "\"value\":\"654321\""
            ndJson = ndJson.Replace("##PatientID##", id);
            if (version != null)
            {
                ndJson = ndJson.Replace("\"versionId\":\"1\"", $"\"versionId\":\"{version}\"");
            }
            else
            {
                ndJson = ndJson.Replace("\"versionId\":\"1\",", string.Empty);
            }

            if (lastUpdatedYear != null)
            {
                ndJson = ndJson.Replace("\"lastUpdated\":\"2020-01-01T00:00:00.000+00:00\"", $"\"lastUpdated\":\"{lastUpdatedYear}-01-01T00:00:00.000+00:00\"");
            }
            else
            {
                ndJson = ndJson.Replace("\"lastUpdated\":\"2020-01-01T00:00:00.000+00:00\",", string.Empty);
            }

            return ndJson;
        }

        [Theory]
        [InlineData(true)]
        [InlineData(false)]
        [Trait(Traits.Category, Categories.Authorization)]
        public async Task GivenAUserWithImportPermissions_WhenImportData_TheServerShouldReturnSuccess(bool setResourceType)
        {
            _metricHandler?.ResetCount();
            TestFhirClient tempClient = _client.CreateClientForClientApplication(TestApplications.BulkImportUser);
            string patientNdJsonResource = Samples.GetNdJson("Import-Patient");
            patientNdJsonResource = Regex.Replace(patientNdJsonResource, "##PatientID##", m => Guid.NewGuid().ToString("N"));
            (Uri location, string etag) = await ImportTestHelper.UploadFileAsync(patientNdJsonResource, _fixture.StorageAccount);

            var request = CreateImportRequest(location, ImportMode.InitialLoad, setResourceType);
            await ImportCheckAsync(request, tempClient);

            // Only check metric for local tests
            if (_fixture.IsUsingInProcTestServer)
            {
                var resourceCount = Regex.Matches(patientNdJsonResource, "{\"resourceType\":").Count;
                var notificationList = _metricHandler.NotificationMapping[typeof(ImportJobMetricsNotification)];
                Assert.Single(notificationList);
                var notification = notificationList.First() as ImportJobMetricsNotification;
                Assert.Equal(JobStatus.Completed.ToString(), notification.Status);
                Assert.NotNull(notification.DataSize);
                Assert.Equal(resourceCount, notification.SucceededCount);
                Assert.Equal(0, notification.FailedCount);
            }
        }

        [Fact]
        [Trait(Traits.Category, Categories.Authorization)]
        public async Task GivenAUserWithoutImportPermissions_WhenImportData_ThenServerShouldReturnForbidden()
        {
            TestFhirClient tempClient = _client.CreateClientForClientApplication(TestApplications.ReadOnlyUser);
            string patientNdJsonResource = Samples.GetNdJson("Import-Patient");
            (Uri location, string etag) = await ImportTestHelper.UploadFileAsync(patientNdJsonResource, _fixture.StorageAccount);

            var request = new ImportRequest()
            {
                InputFormat = "application/fhir+ndjson",
                InputSource = new Uri("https://other-server.example.org"),
                StorageDetail = new ImportRequestStorageDetail() { Type = "azure-blob" },
                Input = new List<InputResource>()
                {
                    new InputResource()
                    {
                        Url = location,
                        Type = "Patient",
                    },
                },
                Mode = ImportMode.InitialLoad.ToString(),
            };

            request.Mode = ImportMode.InitialLoad.ToString();
            request.Force = true;
            FhirClientException fhirException = await Assert.ThrowsAsync<FhirClientException>(async () => await tempClient.ImportAsync(request.ToParameters(), CancellationToken.None));
            Assert.StartsWith(ForbiddenMessage, fhirException.Message);
            Assert.Equal(HttpStatusCode.Forbidden, fhirException.StatusCode);
        }

        [Fact]
        public async Task GivenImportTriggered_ThenDataShouldBeImported()
        {
            _metricHandler?.ResetCount();
            string patientNdJsonResource = Samples.GetNdJson("Import-Patient");
            patientNdJsonResource = Regex.Replace(patientNdJsonResource, "##PatientID##", m => Guid.NewGuid().ToString("N"));
            (Uri location, string etag) = await ImportTestHelper.UploadFileAsync(patientNdJsonResource, _fixture.StorageAccount);

            var request = new ImportRequest()
            {
                InputFormat = "application/fhir+ndjson",
                InputSource = new Uri("https://other-server.example.org"),
                StorageDetail = new ImportRequestStorageDetail() { Type = "azure-blob" },
                Input = new List<InputResource>()
                {
                    new InputResource()
                    {
                        Url = location,
                        Etag = etag,
                        Type = "Patient",
                    },
                },
                Mode = ImportMode.InitialLoad.ToString(),
            };

            await ImportCheckAsync(request);

            // Only check metric for local tests
            if (_fixture.IsUsingInProcTestServer)
            {
                var resourceCount = Regex.Matches(patientNdJsonResource, "{\"resourceType\":").Count;
                var notificationList = _metricHandler.NotificationMapping[typeof(ImportJobMetricsNotification)];
                Assert.Single(notificationList);
                var notification = notificationList.First() as ImportJobMetricsNotification;
                Assert.Equal(JobStatus.Completed.ToString(), notification.Status);
                Assert.NotNull(notification.DataSize);
                Assert.Equal(resourceCount, notification.SucceededCount);
                Assert.Equal(0, notification.FailedCount);
            }
        }

        [Fact]
        public async Task GivenImportTriggered_WithAndWithoutETag_Then2ImportsShouldBeRegistered()
        {
            string patientNdJsonResource = Samples.GetNdJson("Import-Patient");
            patientNdJsonResource = Regex.Replace(patientNdJsonResource, "##PatientID##", m => Guid.NewGuid().ToString("N"));
            (Uri location, string etag) = await ImportTestHelper.UploadFileAsync(patientNdJsonResource, _fixture.StorageAccount);

            var request = new ImportRequest()
            {
                InputFormat = "application/fhir+ndjson",
                InputSource = new Uri("https://other-server.example.org"),
                StorageDetail = new ImportRequestStorageDetail() { Type = "azure-blob" },
                Input = new List<InputResource>() { new InputResource() { Url = location, Type = "Patient" } },
                Mode = ImportMode.IncrementalLoad.ToString(),
            };
            var checkLocation1 = await ImportTestHelper.CreateImportTaskAsync(_client, request);
            var checkLocation2 = await ImportTestHelper.CreateImportTaskAsync(_client, request);
            Assert.Equal(checkLocation1, checkLocation2); // idempotent registration
            await ImportWaitAsync(checkLocation1);

            request.Input = new List<InputResource>() { new InputResource() { Url = location, Type = "Patient", Etag = etag } };
            var checkLocation3 = await ImportTestHelper.CreateImportTaskAsync(_client, request);
            Assert.NotEqual(checkLocation1, checkLocation3);
            await ImportWaitAsync(checkLocation3);
        }

        [Fact]
        public async Task GivenImportOperationEnabled_WhenImportOperationTriggeredWithoutEtag_ThenDataShouldBeImported()
        {
            _metricHandler?.ResetCount();
            string patientNdJsonResource = Samples.GetNdJson("Import-Patient");
            patientNdJsonResource = Regex.Replace(patientNdJsonResource, "##PatientID##", m => Guid.NewGuid().ToString("N"));
            (Uri location, string _) = await ImportTestHelper.UploadFileAsync(patientNdJsonResource, _fixture.StorageAccount);

            var request = new ImportRequest()
            {
                InputFormat = "application/fhir+ndjson",
                InputSource = new Uri("https://other-server.example.org"),
                StorageDetail = new ImportRequestStorageDetail() { Type = "azure-blob" },
                Input = new List<InputResource>()
                {
                    new InputResource()
                    {
                        Url = location,
                        Type = "Patient",
                    },
                },
                Mode = ImportMode.InitialLoad.ToString(),
            };

            await ImportCheckAsync(request);

            // Only check metric for local tests
            if (_fixture.IsUsingInProcTestServer)
            {
                var resourceCount = Regex.Matches(patientNdJsonResource, "{\"resourceType\":").Count;
                var notificationList = _metricHandler.NotificationMapping[typeof(ImportJobMetricsNotification)];
                Assert.True(notificationList.Count() >= 1);
                var notification = notificationList.First() as ImportJobMetricsNotification;
                Assert.Equal(JobStatus.Completed.ToString(), notification.Status);
                Assert.NotNull(notification.DataSize);
                Assert.Equal(resourceCount, notification.SucceededCount);
                Assert.Equal(0, notification.FailedCount);
            }
        }

        [Fact]
        public async Task GivenImportResourceWithWrongType_ThenErrorLogShouldBeUploaded()
        {
            _metricHandler?.ResetCount();
            string patientNdJsonResource = Samples.GetNdJson("Import-Patient");
            patientNdJsonResource = Regex.Replace(patientNdJsonResource, "##PatientID##", m => Guid.NewGuid().ToString("N"));
            (Uri location, string etag) = await ImportTestHelper.UploadFileAsync(patientNdJsonResource, _fixture.StorageAccount);

            var request = new ImportRequest()
            {
                InputFormat = "application/fhir+ndjson",
                InputSource = new Uri("https://other-server.example.org"),
                StorageDetail = new ImportRequestStorageDetail() { Type = "azure-blob" },
                Input = new List<InputResource>()
                {
                    new InputResource()
                    {
                        Url = location,
                        Etag = etag,
                        Type = "Observation", // not match the resource
                    },
                },
                Mode = ImportMode.InitialLoad.ToString(),
            };

            Uri checkLocation = await ImportTestHelper.CreateImportTaskAsync(_client, request);

            HttpResponseMessage response;
            while ((response = await _client.CheckImportAsync(checkLocation)).StatusCode == System.Net.HttpStatusCode.Accepted)
            {
                await Task.Delay(TimeSpan.FromSeconds(5));
            }

            Assert.Equal(System.Net.HttpStatusCode.OK, response.StatusCode);
            ImportJobResult result = JsonConvert.DeserializeObject<ImportJobResult>(await response.Content.ReadAsStringAsync());
            Assert.Single(result.Error);
            Assert.NotEmpty(result.Error.First().Url);

            // Only check metric for local tests
            if (_fixture.IsUsingInProcTestServer)
            {
                var resourceCount = Regex.Matches(patientNdJsonResource, "{\"resourceType\":").Count;
                var notificationList = _metricHandler.NotificationMapping[typeof(ImportJobMetricsNotification)];
                Assert.Single(notificationList);
                var notification = notificationList.First() as ImportJobMetricsNotification;
                Assert.Equal(JobStatus.Completed.ToString(), notification.Status);
                Assert.NotNull(notification.DataSize);
                Assert.Equal(0, notification.SucceededCount);
                Assert.Equal(resourceCount, notification.FailedCount);
            }
        }

        [Fact]
        public async Task GivenImportTriggeredWithMultipleFiles_ThenDataShouldBeImported()
        {
            _metricHandler?.ResetCount();
            string patientNdJsonResource = Samples.GetNdJson("Import-SinglePatientTemplate");
            string resourceId1 = Guid.NewGuid().ToString("N");
            string patientNdJsonResource1 = patientNdJsonResource.Replace("##PatientID##", resourceId1);
            string resourceId2 = Guid.NewGuid().ToString("N");
            string patientNdJsonResource2 = patientNdJsonResource.Replace("##PatientID##", resourceId2);

            (Uri location1, string _) = await ImportTestHelper.UploadFileAsync(patientNdJsonResource1, _fixture.StorageAccount);
            (Uri location2, string _) = await ImportTestHelper.UploadFileAsync(patientNdJsonResource2, _fixture.StorageAccount);

            var request = new ImportRequest()
            {
                InputFormat = "application/fhir+ndjson",
                InputSource = new Uri("https://other-server.example.org"),
                StorageDetail = new ImportRequestStorageDetail() { Type = "azure-blob" },
                Input = new List<InputResource>()
                {
                    new InputResource()
                    {
                        Url = location1,
                        Type = "Patient",
                    },
                    new InputResource()
                    {
                        Url = location2,
                        Type = "Patient",
                    },
                },
                Mode = ImportMode.InitialLoad.ToString(),
            };

            await ImportCheckAsync(request);

            // Only check metric for local tests
            if (_fixture.IsUsingInProcTestServer)
            {
                var resourceCount = Regex.Matches(patientNdJsonResource, "{\"resourceType\":").Count * 2;
                var notificationList = _metricHandler.NotificationMapping[typeof(ImportJobMetricsNotification)];
                Assert.Equal(2, notificationList.Count);
                var succeeded = 0L;
                foreach (var notification in notificationList.Select(_ => (ImportJobMetricsNotification)_))
                {
                    Assert.Equal(JobStatus.Completed.ToString(), notification.Status);
                    Assert.NotNull(notification.DataSize);
                    succeeded += notification.SucceededCount.Value;
                    Assert.Equal(0, notification.FailedCount);
                }

                Assert.Equal(resourceCount, succeeded);
            }
        }

        [Fact]
        public async Task GivenImportInvalidResource_ThenErrorLogsShouldBeOutput()
        {
            _metricHandler?.ResetCount();
            string patientNdJsonResource = Samples.GetNdJson("Import-InvalidPatient");
            patientNdJsonResource = Regex.Replace(patientNdJsonResource, "##PatientID##", m => Guid.NewGuid().ToString("N"));
            (Uri location, string etag) = await ImportTestHelper.UploadFileAsync(patientNdJsonResource, _fixture.StorageAccount);

            var request = new ImportRequest()
            {
                InputFormat = "application/fhir+ndjson",
                InputSource = new Uri("https://other-server.example.org"),
                StorageDetail = new ImportRequestStorageDetail() { Type = "azure-blob" },
                Input = new List<InputResource>()
                {
                    new InputResource()
                    {
                        Url = location,
                        Etag = etag,
                        Type = "Patient",
                    },
                },
                Mode = ImportMode.InitialLoad.ToString(),
            };

            Uri checkLocation = await ImportTestHelper.CreateImportTaskAsync(_client, request);

            HttpResponseMessage response;
            while ((response = await _client.CheckImportAsync(checkLocation)).StatusCode == System.Net.HttpStatusCode.Accepted)
            {
                await Task.Delay(TimeSpan.FromSeconds(5));
            }

            Assert.Equal(System.Net.HttpStatusCode.OK, response.StatusCode);
            ImportJobResult result = JsonConvert.DeserializeObject<ImportJobResult>(await response.Content.ReadAsStringAsync());
            Assert.NotEmpty(result.Output);
            Assert.Single(result.Error);
            Assert.NotEmpty(result.Request);

            string errorLocation = result.Error.ToArray()[0].Url;
            string[] errorContents = (await ImportTestHelper.DownloadFileAsync(errorLocation, _fixture.StorageAccount)).Split("\r\n", StringSplitOptions.RemoveEmptyEntries);
            Assert.True(errorContents.Count() >= 1); // when run locally there might be duplicates. no idea why.

            // Only check metric for local tests
            if (_fixture.IsUsingInProcTestServer)
            {
                var resourceCount = Regex.Matches(patientNdJsonResource, "{\"resourceType\":").Count;
                var notificationList = _metricHandler.NotificationMapping[typeof(ImportJobMetricsNotification)];
                Assert.Single(notificationList);
                var notification = notificationList.First() as ImportJobMetricsNotification;
                Assert.Equal(JobStatus.Completed.ToString(), notification.Status);
                Assert.NotNull(notification.DataSize);
                Assert.Equal(resourceCount, notification.SucceededCount);
                Assert.Equal(1, notification.FailedCount);
            }
        }

        [Fact]
        public async Task GivenImportDuplicatedResource_ThenDupResourceShouldBeReported()
        {
            _metricHandler?.ResetCount();
            string patientNdJsonResource = Samples.GetNdJson("Import-DupPatientTemplate");
            string resourceId = Guid.NewGuid().ToString("N");
            patientNdJsonResource = patientNdJsonResource.Replace("##PatientID##", resourceId);
            (Uri location, string etag) = await ImportTestHelper.UploadFileAsync(patientNdJsonResource, _fixture.StorageAccount);

            var request = new ImportRequest()
            {
                InputFormat = "application/fhir+ndjson",
                InputSource = new Uri("https://other-server.example.org"),
                StorageDetail = new ImportRequestStorageDetail() { Type = "azure-blob" },
                Input = new List<InputResource>()
                {
                    new InputResource()
                    {
                        Url = location,
                        Etag = etag,
                        Type = "Patient",
                    },
                },
                Mode = ImportMode.InitialLoad.ToString(),
            };

            await ImportCheckAsync(request, errorCount: 1);
            //// we have to re-create file as import registration is idempotent
            (Uri location2, string etag2) = await ImportTestHelper.UploadFileAsync(patientNdJsonResource, _fixture.StorageAccount);
            request.Input = new List<InputResource>()
            {
                new InputResource()
                {
                    Url = location2,
                    Etag = etag2,
                    Type = "Patient",
                },
            };
            await ImportCheckAsync(request, errorCount: 2);

            Patient patient = await _client.ReadAsync<Patient>(ResourceType.Patient, resourceId);
            Assert.Equal(resourceId, patient.Id);

            // Only check metric for local tests
            if (_fixture.IsUsingInProcTestServer)
            {
                var notificationList = _metricHandler.NotificationMapping[typeof(ImportJobMetricsNotification)];
                Assert.Equal(2, notificationList.Count);

                var notification1 = notificationList[0] as ImportJobMetricsNotification;
                Assert.Equal(JobStatus.Completed.ToString(), notification1.Status);
                Assert.Equal(1, notification1.SucceededCount);
                Assert.Equal(1, notification1.FailedCount);

                var notification2 = notificationList[1] as ImportJobMetricsNotification;
                Assert.Equal(JobStatus.Completed.ToString(), notification1.Status);
                Assert.Equal(0, notification2.SucceededCount);
                Assert.Equal(2, notification2.FailedCount);
            }
        }

        [Fact]
        public async Task GivenImportWithCancel_ThenTaskShouldBeCanceled()
        {
            _metricHandler?.ResetCount();
            string patientNdJsonResource = Samples.GetNdJson("Import-Patient");
            patientNdJsonResource = Regex.Replace(patientNdJsonResource, "##PatientID##", m => Guid.NewGuid().ToString("N"));
            (Uri location, string etag) = await ImportTestHelper.UploadFileAsync(patientNdJsonResource, _fixture.StorageAccount);

            var request = new ImportRequest()
            {
                InputFormat = "application/fhir+ndjson",
                InputSource = new Uri("https://other-server.example.org"),
                StorageDetail = new ImportRequestStorageDetail() { Type = "azure-blob" },
                Input = new List<InputResource>()
                {
                    new InputResource()
                    {
                        Url = location,
                        Etag = etag,
                        Type = "Patient",
                    },
                },
                Mode = ImportMode.InitialLoad.ToString(),
            };

            Uri checkLocation = await ImportTestHelper.CreateImportTaskAsync(_client, request);
            var respone = await _client.CancelImport(checkLocation);

            // wait task completed
            while (respone.StatusCode != HttpStatusCode.Conflict)
            {
                respone = await _client.CancelImport(checkLocation);
                await Task.Delay(TimeSpan.FromSeconds(3));
            }

            FhirClientException fhirException = await Assert.ThrowsAsync<FhirClientException>(async () => await _client.CheckImportAsync(checkLocation));
            Assert.Equal(HttpStatusCode.BadRequest, fhirException.StatusCode);
        }

        [Fact(Skip = "long running tests for invalid url")]
        public async Task GivenImportOperationEnabled_WhenImportInvalidResourceUrl_ThenBadRequestShouldBeReturned()
        {
            _metricHandler?.ResetCount();
            var request = new ImportRequest()
            {
                InputFormat = "application/fhir+ndjson",
                InputSource = new Uri("https://other-server.example.org"),
                StorageDetail = new ImportRequestStorageDetail() { Type = "azure-blob" },
                Input = new List<InputResource>()
                {
                    new InputResource()
                    {
                        Url = new Uri("https://fhirtest-invalid.com"),
                        Type = "Patient",
                    },
                },
                Mode = ImportMode.InitialLoad.ToString(),
            };

            Uri checkLocation = await ImportTestHelper.CreateImportTaskAsync(_client, request);

            FhirClientException fhirException = await Assert.ThrowsAsync<FhirClientException>(
                async () =>
                {
                    while ((await _client.CheckImportAsync(checkLocation)).StatusCode == HttpStatusCode.Accepted)
                    {
                        await Task.Delay(TimeSpan.FromSeconds(5));
                    }
                });
            Assert.Equal(HttpStatusCode.BadRequest, fhirException.StatusCode);

            // Only check metric for local tests
            if (_fixture.IsUsingInProcTestServer)
            {
                var notificationList = _metricHandler.NotificationMapping[typeof(ImportJobMetricsNotification)];
                Assert.Single(notificationList);
                var notification = notificationList.First() as ImportJobMetricsNotification;
                Assert.Equal(JobStatus.Failed.ToString(), notification.Status);
                Assert.Null(notification.DataSize);
                Assert.Null(notification.SucceededCount);
                Assert.Null(notification.FailedCount);
            }
        }

        [Fact]
        public async Task GivenImportInvalidETag_ThenBadRequestShouldBeReturned()
        {
            _metricHandler?.ResetCount();
            string patientNdJsonResource = Samples.GetNdJson("Import-Patient");
            patientNdJsonResource = Regex.Replace(patientNdJsonResource, "##PatientID##", m => Guid.NewGuid().ToString("N"));
            (Uri location, string etag) = await ImportTestHelper.UploadFileAsync(patientNdJsonResource, _fixture.StorageAccount);

            var request = new ImportRequest()
            {
                InputFormat = "application/fhir+ndjson",
                InputSource = new Uri("https://other-server.example.org"),
                StorageDetail = new ImportRequestStorageDetail() { Type = "azure-blob" },
                Input = new List<InputResource>()
                {
                    new InputResource()
                    {
                        Url = location,
                        Etag = "invalid",
                        Type = "Patient",
                    },
                },
                Mode = ImportMode.InitialLoad.ToString(),
            };

            Uri checkLocation = await ImportTestHelper.CreateImportTaskAsync(_client, request);

            FhirClientException fhirException = await Assert.ThrowsAsync<FhirClientException>(
                async () =>
                {
                    while ((await _client.CheckImportAsync(checkLocation)).StatusCode == HttpStatusCode.Accepted)
                    {
                        await Task.Delay(TimeSpan.FromSeconds(5));
                    }
                });
            Assert.Equal(HttpStatusCode.BadRequest, fhirException.StatusCode);

            // Only check metric for local tests
            if (_fixture.IsUsingInProcTestServer)
            {
                var notificationList = _metricHandler.NotificationMapping[typeof(ImportJobMetricsNotification)];
                Assert.Single(notificationList);
                var notification = notificationList.First() as ImportJobMetricsNotification;
                Assert.Equal(JobStatus.Failed.ToString(), notification.Status);
                Assert.Equal(0, notification.DataSize);
                Assert.Equal(0, notification.SucceededCount);
                Assert.Equal(0, notification.FailedCount);
            }
        }

        [Fact]
        public async Task GivenImportInvalidResourceType_ThenBadRequestShouldBeReturned()
        {
            string patientNdJsonResource = Samples.GetNdJson("Import-Patient");
            patientNdJsonResource = Regex.Replace(patientNdJsonResource, "##PatientID##", m => Guid.NewGuid().ToString("N"));
            (Uri location, string etag) = await ImportTestHelper.UploadFileAsync(patientNdJsonResource, _fixture.StorageAccount);

            var request = new ImportRequest()
            {
                InputFormat = "application/fhir+ndjson",
                InputSource = new Uri("https://other-server.example.org"),
                StorageDetail = new ImportRequestStorageDetail() { Type = "azure-blob" },
                Input = new List<InputResource>()
                {
                    new InputResource()
                    {
                        Url = location,
                        Type = "Invalid",
                    },
                },
                Mode = ImportMode.InitialLoad.ToString(),
            };

            FhirClientException fhirException = await Assert.ThrowsAsync<FhirClientException>(
                async () => await ImportTestHelper.CreateImportTaskAsync(_client, request));

            Assert.Equal(HttpStatusCode.BadRequest, fhirException.StatusCode);
        }

        [Fact]
        public async Task GivenImportRequestWithMultipleSameFile_ThenBadRequestShouldBeReturned()
        {
            _metricHandler?.ResetCount();
            string patientNdJsonResource = Samples.GetNdJson("Import-SinglePatientTemplate");
            string resourceId1 = Guid.NewGuid().ToString("N");
            string patientNdJsonResource1 = patientNdJsonResource.Replace("##PatientID##", resourceId1);

            (Uri location1, string _) = await ImportTestHelper.UploadFileAsync(patientNdJsonResource1, _fixture.StorageAccount);

            var request = new ImportRequest()
            {
                InputFormat = "application/fhir+ndjson",
                InputSource = new Uri("https://other-server.example.org"),
                StorageDetail = new ImportRequestStorageDetail() { Type = "azure-blob" },
                Input = new List<InputResource>()
                {
                    new InputResource()
                    {
                        Url = location1,
                        Type = "Patient",
                    },
                    new InputResource()
                    {
                        Url = location1,
                        Type = "Patient",
                    },
                },
                Mode = ImportMode.InitialLoad.ToString(),
            };

            FhirClientException fhirException = await Assert.ThrowsAsync<FhirClientException>(
                async () => await _client.ImportAsync(request.ToParameters()));
            Assert.Equal(HttpStatusCode.BadRequest, fhirException.StatusCode);
        }

        private async Task<Uri> ImportCheckAsync(ImportRequest request, TestFhirClient client = null, int? errorCount = null)
        {
            client = client ?? _client;
            Uri checkLocation = await ImportTestHelper.CreateImportTaskAsync(client, request);

            var response = await ImportWaitAsync(checkLocation);

            Assert.Equal(System.Net.HttpStatusCode.OK, response.StatusCode);
            ImportJobResult result = JsonConvert.DeserializeObject<ImportJobResult>(await response.Content.ReadAsStringAsync());
            Assert.NotEmpty(result.Output);
            if (errorCount != null && errorCount != 0)
            {
                Assert.Equal(errorCount.Value, result.Error.First().Count);
            }
            else
            {
                Assert.Empty(result.Error);
            }

            Assert.NotEmpty(result.Request);

            return checkLocation;
        }

        private async Task<HttpResponseMessage> ImportWaitAsync(Uri checkLocation, bool checkSuccessStatus = true)
        {
            HttpResponseMessage response;
            while ((response = await _client.CheckImportAsync(checkLocation, checkSuccessStatus)).StatusCode == HttpStatusCode.Accepted)
            {
                await Task.Delay(TimeSpan.FromSeconds(2));
            }

            return response;
        }

        private string CreateTestPatient(string id = null, DateTimeOffset? lastUpdated = null, string versionId = null, string birhDate = null, bool deleted = false)
        {
            var rtn = new Patient()
            {
                Id = id ?? Guid.NewGuid().ToString("N"),
                Meta = new(),
            };

            if (lastUpdated is not null)
            {
                rtn.Meta = new Meta { LastUpdated = lastUpdated };
            }

            if (versionId is not null)
            {
                rtn.Meta.VersionId = versionId;
            }

            if (birhDate != null)
            {
                rtn.BirthDate = birhDate;
            }

            if (deleted)
            {
                rtn.Meta.Extension = new List<Extension> { { new Extension(Core.Models.KnownFhirPaths.AzureSoftDeletedExtensionUrl, new FhirString("soft-deleted")) } };
            }

            return _fhirJsonSerializer.SerializeToString(rtn) + Environment.NewLine;
        }
    }
}<|MERGE_RESOLUTION|>--- conflicted
+++ resolved
@@ -183,14 +183,47 @@
         }
 
         [Fact]
-        public async Task GivenIncrementalLoad_MultipleInputVersionsOutOfOrderSomeNotExplicit_ResourceNotExisting_NoGap()
+        public async Task GivenIncrementalLoad_MultipleInputVersionsOutOfOrder2NotExplicit_ResourceNotExisting_NoGap()
+        {
+            var id = Guid.NewGuid().ToString("N");
+            var ndJson = PrepareResource(id, "1", "2001");
+            var ndJson2 = PrepareResource(id, null, "2002");
+            var ndJson3 = PrepareResource(id, null, "2003");
+            var ndJson4 = PrepareResource(id, "2", "2004");
+            (Uri location2, string _) = await ImportTestHelper.UploadFileAsync(ndJson + ndJson2 + ndJson3 + ndJson4, _fixture.StorageAccount);
+            var request2 = CreateImportRequest(location2, ImportMode.IncrementalLoad, false, true);
+            await ImportCheckAsync(request2, null, 0);
+
+            // check current
+            var result = await _client.ReadAsync<Patient>(ResourceType.Patient, id);
+            Assert.Equal("2", result.Resource.Meta.VersionId);
+            Assert.Equal(GetLastUpdated("2004"), result.Resource.Meta.LastUpdated);
+
+            // check history by vread
+            result = await _client.VReadAsync<Patient>(ResourceType.Patient, id, "1");
+            Assert.Equal(GetLastUpdated("2001"), result.Resource.Meta.LastUpdated);
+            result = await _client.VReadAsync<Patient>(ResourceType.Patient, id, "-1");
+            Assert.Equal(GetLastUpdated("2003"), result.Resource.Meta.LastUpdated);
+            result = await _client.VReadAsync<Patient>(ResourceType.Patient, id, "-2");
+            Assert.Equal(GetLastUpdated("2002"), result.Resource.Meta.LastUpdated);
+
+            // check history by history search
+            var history = await _client.SearchAsync($"Patient/{id}/_history");
+            Assert.Equal("2", history.Resource.Entry[0].Resource.VersionId);
+            Assert.Equal("-1", history.Resource.Entry[1].Resource.VersionId);
+            Assert.Equal("-2", history.Resource.Entry[2].Resource.VersionId);
+            Assert.Equal("1", history.Resource.Entry[3].Resource.VersionId);
+        }
+
+        [Fact]
+        public async Task GivenIncrementalLoad_MultipleInputVersionsOutOfOrder1NotExplicit_ResourceNotExisting_NoGap_AllowNegative()
         {
             var id = Guid.NewGuid().ToString("N");
             var ndJson = PrepareResource(id, "1", "2001");
             var ndJson2 = PrepareResource(id, null, "2002");
             var ndJson3 = PrepareResource(id, "2", "2003");
             (Uri location2, string _) = await ImportTestHelper.UploadFileAsync(ndJson + ndJson2 + ndJson3, _fixture.StorageAccount);
-            var request2 = CreateImportRequest(location2, ImportMode.IncrementalLoad);
+            var request2 = CreateImportRequest(location2, ImportMode.IncrementalLoad, false, true);
             await ImportCheckAsync(request2, null, 0);
 
             // check current
@@ -206,7 +239,28 @@
         }
 
         [Fact]
-        public async Task GivenIncrementalLoad_MultipleInputVersionsOutOfOrderSomeNotExplicit_ResourceNotExisting()
+        public async Task GivenIncrementalLoad_MultipleInputVersionsOutOfOrder1NotExplicit_ResourceNotExisting_NoGap_DoNotAllowNegative()
+        {
+            var id = Guid.NewGuid().ToString("N");
+            var ndJson = PrepareResource(id, "1", "2001");
+            var ndJson2 = PrepareResource(id, null, "2002");
+            var ndJson3 = PrepareResource(id, "2", "2003");
+            (Uri location2, string _) = await ImportTestHelper.UploadFileAsync(ndJson + ndJson2 + ndJson3, _fixture.StorageAccount);
+            var request2 = CreateImportRequest(location2, ImportMode.IncrementalLoad, false, false);
+            await ImportCheckAsync(request2, null, 1);
+
+            // check current
+            var result = await _client.ReadAsync<Patient>(ResourceType.Patient, id);
+            Assert.Equal("2", result.Resource.Meta.VersionId);
+            Assert.Equal(GetLastUpdated("2003"), result.Resource.Meta.LastUpdated);
+
+            // check history
+            result = await _client.VReadAsync<Patient>(ResourceType.Patient, id, "1");
+            Assert.Equal(GetLastUpdated("2001"), result.Resource.Meta.LastUpdated);
+        }
+
+        [Fact]
+        public async Task GivenIncrementalLoad_MultipleInputVersionsOutOfOrder1NotExplicit_ResourceNotExisting()
         {
             var id = Guid.NewGuid().ToString("N");
             var ndJson = PrepareResource(id, "1", "2001");
@@ -314,7 +368,6 @@
         }
 
         [Fact]
-<<<<<<< HEAD
         public async Task GivenIncrementalLoad_SameLastUpdated_DifferentVersions_DifferentImports_ResourceExisting()
         {
             var id = Guid.NewGuid().ToString("N");
@@ -332,14 +385,14 @@
             var ndJson1 = PrepareResource(id, "1", "2003");
             location = (await ImportTestHelper.UploadFileAsync(ndJson1, _fixture.StorageAccount)).location;
             request = CreateImportRequest(location, ImportMode.IncrementalLoad);
-            await ImportCheckAsync(request, null, 0);
+            await ImportCheckAsync(request, null, 1);
             var ndJson3 = PrepareResource(id, "3", "2003");
             location = (await ImportTestHelper.UploadFileAsync(ndJson3, _fixture.StorageAccount)).location;
             request = CreateImportRequest(location, ImportMode.IncrementalLoad);
-            await ImportCheckAsync(request, null, 1);
+            await ImportCheckAsync(request, null, 0);
 
             result = await _client.ReadAsync<Patient>(ResourceType.Patient, id);
-            Assert.Equal("1", result.Resource.Meta.VersionId);
+            Assert.Equal("3", result.Resource.Meta.VersionId);
             Assert.Equal(GetLastUpdated("2003"), result.Resource.Meta.LastUpdated);
 
             result = await _client.VReadAsync<Patient>(ResourceType.Patient, id, "2");
@@ -347,8 +400,6 @@
         }
 
         [Fact]
-=======
->>>>>>> 7aebd758
         public async Task GivenIncrementalLoad_SameVersion_DifferentLastUpdated_ResourceExisting()
         {
             var id = Guid.NewGuid().ToString("N");
@@ -655,7 +706,7 @@
             return DateTimeOffset.Parse(lastUpdatedYear + "-01-01T00:00:00.000+00:00");
         }
 
-        private static ImportRequest CreateImportRequest(Uri location, ImportMode importMode, bool setResourceType = true)
+        private static ImportRequest CreateImportRequest(Uri location, ImportMode importMode, bool setResourceType = true, bool allowNegativeVersions = false)
         {
             var inputResource = new InputResource() { Url = location };
             if (setResourceType)
@@ -670,6 +721,7 @@
                 StorageDetail = new ImportRequestStorageDetail() { Type = "azure-blob" },
                 Input = new List<InputResource>() { inputResource },
                 Mode = importMode.ToString(),
+                AllowNegativeVersions = allowNegativeVersions,
             };
         }
 
