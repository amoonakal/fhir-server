--- conflicted
+++ resolved
@@ -181,11 +181,8 @@
             {
                 ("Procedure", "[dbo].[UpsertResource]"),
                 ("Procedure", "[dbo].[UpsertResource_2]"),
-<<<<<<< HEAD
                 ("Procedure", "[dbo].[CreateTask]"),
-=======
                 ("Procedure", "[dbo].[HardDeleteResource]"),
->>>>>>> 70e89673
                 ("TableType", "[dbo].[ReferenceSearchParamTableType_1]"),
                 ("TableType", "[dbo].[ReferenceTokenCompositeSearchParamTableType_1]"),
                 ("TableType", "[dbo].[ResourceWriteClaimTableType_1]"),
