﻿// -------------------------------------------------------------------------------------------------
// Copyright (c) Microsoft Corporation. All rights reserved.
// Licensed under the MIT License (MIT). See LICENSE in the repo root for license information.
// -------------------------------------------------------------------------------------------------

using System;
using System.Linq;
using System.Numerics;
using System.Threading;
using System.Threading.Tasks;
using MediatR;
using Microsoft.Data.SqlClient;
using Microsoft.Extensions.Logging.Abstractions;
using Microsoft.Extensions.Options;
using Microsoft.Health.Fhir.Core.Configs;
using Microsoft.Health.Fhir.Core.Features.Definition;
using Microsoft.Health.Fhir.Core.Features.Search;
using Microsoft.Health.Fhir.Core.Features.Search.Registry;
using Microsoft.Health.Fhir.Core.Models;
using Microsoft.Health.Fhir.Core.UnitTests.Extensions;
using Microsoft.Health.Fhir.SqlServer.Features.Schema;
using Microsoft.Health.Fhir.SqlServer.Features.Storage;
using Microsoft.Health.SqlServer;
using Microsoft.Health.SqlServer.Configs;
using Microsoft.Health.SqlServer.Features.Schema;
using Microsoft.Health.SqlServer.Features.Schema.Manager;
using Microsoft.SqlServer.Dac.Compare;
using NSubstitute;
using Xunit;

namespace Microsoft.Health.Fhir.Tests.Integration.Persistence
{
    public class SqlServerSchemaUpgradeTests
    {
        private const string LocalConnectionString = "server=(local);Integrated Security=true";
        private const string MasterDatabaseName = "master";

        public SqlServerSchemaUpgradeTests()
        {
        }

        [Fact]
        public async Task GivenTwoSchemaInitializationMethods_WhenCreatingTwoDatabases_BothSchemasShouldBeEquivalent()
        {
            var snapshotDatabaseName = $"SNAPSHOT_{DateTimeOffset.UtcNow.ToUnixTimeSeconds()}_{BigInteger.Abs(new BigInteger(Guid.NewGuid().ToByteArray()))}";
            var diffDatabaseName = $"DIFF_{DateTimeOffset.UtcNow.ToUnixTimeSeconds()}_{BigInteger.Abs(new BigInteger(Guid.NewGuid().ToByteArray()))}";

            SqlServerFhirStorageTestHelper testHelper1 = null;
            SqlServerFhirStorageTestHelper testHelper2 = null;
            try
            {
                // Create two databases, one where we apply the the maximum supported version's snapshot SQL schema file
                (testHelper1, _) = await SetupTestHelperAndCreateDatabase(
                    snapshotDatabaseName,
                    SchemaVersionConstants.Max,
                    forceIncrementalSchemaUpgrade: false);

                // And one where we apply .diff.sql files to upgrade the schema version to the maximum supported version.
                (testHelper2, _) = await SetupTestHelperAndCreateDatabase(
                    diffDatabaseName,
                    SchemaVersionConstants.Max,
                    forceIncrementalSchemaUpgrade: true);

                bool isEqual = CompareDatabaseSchemas(snapshotDatabaseName, diffDatabaseName);
                Assert.True(isEqual);
            }
            finally
            {
                await testHelper1.DeleteDatabase(snapshotDatabaseName);
                await testHelper2.DeleteDatabase(diffDatabaseName);
            }
        }

        [Theory]
        [InlineData((int)SchemaVersion.V7)]
        [InlineData(SchemaVersionConstants.Max)]
        public async Task GivenASchemaVersion_WhenApplyingDiffTwice_ShouldSucceed(int schemaVersion)
        {
            var snapshotDatabaseName = $"SNAPSHOT_{DateTimeOffset.UtcNow.ToUnixTimeSeconds()}_{BigInteger.Abs(new BigInteger(Guid.NewGuid().ToByteArray()))}";

            SqlServerFhirStorageTestHelper testHelper = null;
            SchemaUpgradeRunner upgradeRunner;

            try
            {
                (testHelper, upgradeRunner) = await SetupTestHelperAndCreateDatabase(
                    snapshotDatabaseName,
                    schemaVersion - 1,
                    forceIncrementalSchemaUpgrade: false);

                await upgradeRunner.ApplySchemaAsync(schemaVersion, applyFullSchemaSnapshot: false, CancellationToken.None);
                await upgradeRunner.ApplySchemaAsync(schemaVersion, applyFullSchemaSnapshot: false, CancellationToken.None);
            }
            finally
            {
                await testHelper.DeleteDatabase(snapshotDatabaseName);
            }
        }

        private async Task<(SqlServerFhirStorageTestHelper testHelper, SchemaUpgradeRunner upgradeRunner)> SetupTestHelperAndCreateDatabase(string databaseName, int maxSchemaVersion, bool forceIncrementalSchemaUpgrade)
        {
            var initialConnectionString = Environment.GetEnvironmentVariable("SqlServer:ConnectionString") ?? LocalConnectionString;

            var searchService = Substitute.For<ISearchService>();
            ISearchParameterDefinitionManager defManager = new SearchParameterDefinitionManager(ModelInfoProvider.Instance, Substitute.For<IMediator>(), () => searchService.CreateMockScope(), NullLogger<SearchParameterDefinitionManager>.Instance);
            FilebasedSearchParameterStatusDataStore statusStore = new FilebasedSearchParameterStatusDataStore(defManager, ModelInfoProvider.Instance);

            var schemaInformation = new SchemaInformation(SchemaVersionConstants.Min, maxSchemaVersion);

            var connectionString = new SqlConnectionStringBuilder(initialConnectionString) { InitialCatalog = databaseName }.ToString();

            var schemaOptions = new SqlServerSchemaOptions { AutomaticUpdatesEnabled = true };
            var config = new SqlServerDataStoreConfiguration { ConnectionString = connectionString, Initialize = true, SchemaOptions = schemaOptions };
            var sqlConnectionStringProvider = new DefaultSqlConnectionStringProvider(config);
            var securityConfiguration = new SecurityConfiguration { PrincipalClaims = { "oid" } };

            SqlServerFhirModel sqlServerFhirModel = new SqlServerFhirModel(
                schemaInformation,
                defManager,
                () => statusStore,
                Options.Create(securityConfiguration),
                sqlConnectionStringProvider,
                Substitute.For<IMediator>(),
                NullLogger<SqlServerFhirModel>.Instance);

            var sqlConnectionFactory = new DefaultSqlConnectionFactory(sqlConnectionStringProvider);

            var testHelper = new SqlServerFhirStorageTestHelper(
                initialConnectionString,
                MasterDatabaseName,
                sqlServerFhirModel,
                sqlConnectionFactory);

            var scriptProvider = new ScriptProvider<SchemaVersion>();
            var baseScriptProvider = new BaseScriptProvider();
            var mediator = Substitute.For<IMediator>();

            var schemaManagerDataStore = new SchemaManagerDataStore(sqlConnectionFactory);
            var schemaUpgradeRunner = new SchemaUpgradeRunner(
                scriptProvider,
                baseScriptProvider,
                NullLogger<SchemaUpgradeRunner>.Instance,
                sqlConnectionFactory,
                schemaManagerDataStore);

            var schemaInitializer = new SchemaInitializer(
                config,
                schemaUpgradeRunner,
                schemaInformation,
                sqlConnectionFactory,
                sqlConnectionStringProvider,
                mediator,
                NullLogger<SchemaInitializer>.Instance);

            await testHelper.CreateAndInitializeDatabase(
                databaseName,
                maxSchemaVersion,
                forceIncrementalSchemaUpgrade,
                schemaInitializer);

            return (testHelper, schemaUpgradeRunner);
        }

        private bool CompareDatabaseSchemas(string databaseName1, string databaseName2)
        {
            var initialConnectionString = Environment.GetEnvironmentVariable("SqlServer:ConnectionString") ?? LocalConnectionString;

            var testConnectionString1 = new SqlConnectionStringBuilder(initialConnectionString) { InitialCatalog = databaseName1 }.ToString();
            var testConnectionString2 = new SqlConnectionStringBuilder(initialConnectionString) { InitialCatalog = databaseName2 }.ToString();

            var source = new SchemaCompareDatabaseEndpoint(testConnectionString1);
            var target = new SchemaCompareDatabaseEndpoint(testConnectionString2);
            var comparison = new SchemaComparison(source, target);

            SchemaComparisonResult result = comparison.Compare();

            // These types were introduced in earlier schema versions but are no longer used in newer versions.
            // They are not removed so as to no break compatibility with instances requiring an older schema version.
            // Exclude them from the schema comparison differences.
            (string type, string name)[] deprecatedObjectToIgnore =
            {
                ("Procedure", "[dbo].[UpsertResource]"),
                ("Procedure", "[dbo].[UpsertResource_2]"),
<<<<<<< HEAD
                ("Procedure", "[dbo].[CreateTask]"),
=======
                ("Procedure", "[dbo].[UpsertResource_3]"),
>>>>>>> e164881d
                ("Procedure", "[dbo].[HardDeleteResource]"),
                ("TableType", "[dbo].[ReferenceSearchParamTableType_1]"),
                ("TableType", "[dbo].[ReferenceTokenCompositeSearchParamTableType_1]"),
                ("TableType", "[dbo].[ResourceWriteClaimTableType_1]"),
                ("TableType", "[dbo].[CompartmentAssignmentTableType_1]"),
                ("TableType", "[dbo].[ReferenceSearchParamTableType_2]"),
                ("TableType", "[dbo].[TokenSearchParamTableType_1]"),
                ("TableType", "[dbo].[TokenTextTableType_1]"),
                ("TableType", "[dbo].[StringSearchParamTableType_1]"),
                ("TableType", "[dbo].[UriSearchParamTableType_1]"),
                ("TableType", "[dbo].[NumberSearchParamTableType_1]"),
                ("TableType", "[dbo].[QuantitySearchParamTableType_1]"),
                ("TableType", "[dbo].[DateTimeSearchParamTableType_1]"),
                ("TableType", "[dbo].[ReferenceTokenCompositeSearchParamTableType_2]"),
                ("TableType", "[dbo].[TokenTokenCompositeSearchParamTableType_1]"),
                ("TableType", "[dbo].[TokenDateTimeCompositeSearchParamTableType_1]"),
                ("TableType", "[dbo].[TokenQuantityCompositeSearchParamTableType_1]"),
                ("TableType", "[dbo].[TokenStringCompositeSearchParamTableType_1]"),
                ("TableType", "[dbo].[TokenNumberNumberCompositeSearchParamTableType_1]"),
            };

            var remainingDifferences = result.Differences.Where(
                d => !deprecatedObjectToIgnore.Any(
                    i =>
                        (d.SourceObject?.ObjectType.Name == i.type && d.SourceObject?.Name?.ToString() == i.name) ||
                        (d.TargetObject?.ObjectType.Name == i.type && d.TargetObject?.Name?.ToString() == i.name)))
                .ToList();

            return remainingDifferences.Count == 0;
        }
    }
}<|MERGE_RESOLUTION|>--- conflicted
+++ resolved
@@ -181,11 +181,9 @@
             {
                 ("Procedure", "[dbo].[UpsertResource]"),
                 ("Procedure", "[dbo].[UpsertResource_2]"),
-<<<<<<< HEAD
+                ("Procedure", "[dbo].[UpsertResource_3]"),
                 ("Procedure", "[dbo].[CreateTask]"),
-=======
-                ("Procedure", "[dbo].[UpsertResource_3]"),
->>>>>>> e164881d
+                ("Procedure", "[dbo].[GetNextTask]"),
                 ("Procedure", "[dbo].[HardDeleteResource]"),
                 ("TableType", "[dbo].[ReferenceSearchParamTableType_1]"),
                 ("TableType", "[dbo].[ReferenceTokenCompositeSearchParamTableType_1]"),
