--- conflicted
+++ resolved
@@ -192,12 +192,8 @@
             var queueClient = new TestQueueClient();
             _fhirOperationDataStore = new SqlServerFhirOperationDataStore(SqlConnectionWrapperFactory, queueClient, NullLogger<SqlServerFhirOperationDataStore>.Instance, NullLoggerFactory.Instance);
 
-<<<<<<< HEAD
-            var sqlQueueClient = new SqlQueueClient(SqlConnectionWrapperFactory, SchemaInformation, NullLogger<SqlQueueClient>.Instance);
-=======
             SqlRetryService = new SqlRetryService(SqlConnectionBuilder, SqlServerDataStoreConfiguration, Options.Create(new SqlRetryServiceOptions()), new SqlRetryServiceDelegateOptions());
             var sqlQueueClient = new SqlQueueClient(SqlConnectionWrapperFactory, SchemaInformation, SqlRetryService, NullLogger<SqlQueueClient>.Instance);
->>>>>>> 2650b1db
             _sqlServerFhirOperationDataStore = new SqlServerFhirOperationDataStore(SqlConnectionWrapperFactory, sqlQueueClient, NullLogger<SqlServerFhirOperationDataStore>.Instance, NullLoggerFactory.Instance);
 
             _fhirRequestContextAccessor.RequestContext.CorrelationId.Returns(Guid.NewGuid().ToString());
