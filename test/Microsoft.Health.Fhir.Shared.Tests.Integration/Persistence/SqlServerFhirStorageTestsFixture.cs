﻿// -------------------------------------------------------------------------------------------------
// Copyright (c) Microsoft Corporation. All rights reserved.
// Licensed under the MIT License (MIT). See LICENSE in the repo root for license information.
// -------------------------------------------------------------------------------------------------

using System;
using System.Collections.Generic;
using System.Numerics;
using System.Threading;
using MediatR;
using Microsoft.Data.SqlClient;
using Microsoft.Extensions.DependencyInjection;
using Microsoft.Extensions.Logging.Abstractions;
using Microsoft.Extensions.Options;
using Microsoft.Health.Abstractions.Features.Transactions;
using Microsoft.Health.Core.Features.Context;
using Microsoft.Health.Fhir.Core.Configs;
using Microsoft.Health.Fhir.Core.Features.Context;
using Microsoft.Health.Fhir.Core.Features.Definition;
using Microsoft.Health.Fhir.Core.Features.Operations;
using Microsoft.Health.Fhir.Core.Features.Persistence;
using Microsoft.Health.Fhir.Core.Features.Persistence.Orchestration;
using Microsoft.Health.Fhir.Core.Features.Search;
using Microsoft.Health.Fhir.Core.Features.Search.Access;
using Microsoft.Health.Fhir.Core.Features.Search.Expressions;
using Microsoft.Health.Fhir.Core.Features.Search.Expressions.Parsers;
using Microsoft.Health.Fhir.Core.Features.Search.Parameters;
using Microsoft.Health.Fhir.Core.Features.Search.Registry;
using Microsoft.Health.Fhir.Core.Features.Search.SearchValues;
using Microsoft.Health.Fhir.Core.Models;
using Microsoft.Health.Fhir.Core.UnitTests.Extensions;
using Microsoft.Health.Fhir.SqlServer.Features.Schema;
using Microsoft.Health.Fhir.SqlServer.Features.Schema.Model;
using Microsoft.Health.Fhir.SqlServer.Features.Search;
using Microsoft.Health.Fhir.SqlServer.Features.Search.Expressions.Visitors;
using Microsoft.Health.Fhir.SqlServer.Features.Storage;
using Microsoft.Health.Fhir.SqlServer.Features.Storage.Registry;
using Microsoft.Health.JobManagement;
using Microsoft.Health.JobManagement.UnitTests;
using Microsoft.Health.SqlServer;
using Microsoft.Health.SqlServer.Configs;
using Microsoft.Health.SqlServer.Features.Client;
using Microsoft.Health.SqlServer.Features.Schema;
using Microsoft.Health.SqlServer.Features.Schema.Manager;
using Microsoft.Health.SqlServer.Features.Storage;
using NSubstitute;
using Xunit;
using Task = System.Threading.Tasks.Task;

namespace Microsoft.Health.Fhir.Tests.Integration.Persistence
{
    public class SqlServerFhirStorageTestsFixture : IServiceProvider, IAsyncLifetime
    {
        private const string LocalConnectionString = "server=(local);Integrated Security=true;TrustServerCertificate=True";
        private const string MasterDatabaseName = "master";

        private readonly int _maximumSupportedSchemaVersion;
        private readonly string _databaseName;
        private readonly SqlServerFhirDataStore _fhirDataStore;
        private readonly IFhirOperationDataStore _fhirOperationDataStore;
        private readonly SqlServerFhirOperationDataStore _sqlServerFhirOperationDataStore;
        private readonly SqlServerFhirStorageTestHelper _testHelper;
        private readonly SchemaInitializer _schemaInitializer;
        private readonly SchemaUpgradeRunner _schemaUpgradeRunner;
        private readonly FilebasedSearchParameterStatusDataStore _filebasedSearchParameterStatusDataStore;
        private readonly ISearchService _searchService;
        private readonly SearchParameterDefinitionManager _searchParameterDefinitionManager;
        private readonly SupportedSearchParameterDefinitionManager _supportedSearchParameterDefinitionManager;
        private readonly SearchParameterStatusManager _searchParameterStatusManager;
        private readonly IMediator _mediator = Substitute.For<IMediator>();
        private readonly RequestContextAccessor<IFhirRequestContext> _fhirRequestContextAccessor = Substitute.For<RequestContextAccessor<IFhirRequestContext>>();
        private readonly SqlQueueClient _sqlQueueClient;

        public SqlServerFhirStorageTestsFixture()
            : this(SchemaVersionConstants.Max, $"FHIRINTEGRATIONTEST_{DateTimeOffset.UtcNow.ToUnixTimeSeconds()}_{BigInteger.Abs(new BigInteger(Guid.NewGuid().ToByteArray()))}")
        {
        }

        internal SqlServerFhirStorageTestsFixture(int maximumSupportedSchemaVersion, string databaseName, IOptions<CoreFeatureConfiguration> coreFeatures = null)
        {
            var initialConnectionString = Environment.GetEnvironmentVariable("SqlServer:ConnectionString") ?? LocalConnectionString;

            _maximumSupportedSchemaVersion = maximumSupportedSchemaVersion;
            _databaseName = databaseName;
            TestConnectionString = new SqlConnectionStringBuilder(initialConnectionString) { InitialCatalog = _databaseName }.ToString();

            var schemaOptions = new SqlServerSchemaOptions { AutomaticUpdatesEnabled = true };
            SqlServerDataStoreConfiguration = Options.Create(new SqlServerDataStoreConfiguration
            {
                ConnectionString = TestConnectionString,
                Initialize = true,
                SchemaOptions = schemaOptions,
                StatementTimeout = TimeSpan.FromMinutes(10),
                CommandTimeout = TimeSpan.FromMinutes(3),
            });

            SchemaInformation = new SchemaInformation(SchemaVersionConstants.Min, maximumSupportedSchemaVersion);
            var scriptProvider = new ScriptProvider<SchemaVersion>();
            var baseScriptProvider = new BaseScriptProvider();
            var mediator = Substitute.For<IMediator>();
            var sqlSortingValidator = new SqlServerSortingValidator(SchemaInformation);
            SqlRetryLogicBaseProvider sqlRetryLogicBaseProvider = SqlConfigurableRetryFactory.CreateFixedRetryProvider(new SqlClientRetryOptions().Settings);

            SqlConnectionBuilder = new DefaultSqlConnectionBuilder(SqlServerDataStoreConfiguration, sqlRetryLogicBaseProvider);

            var sqlConnection = Substitute.For<ISqlConnectionBuilder>();

            sqlConnection.GetSqlConnectionAsync(Arg.Any<string>(), Arg.Any<int?>(), Arg.Any<CancellationToken>()).ReturnsForAnyArgs((x) => Task.FromResult(GetSqlConnection(TestConnectionString)));
            var sqlConnectionWrapperFactory = new SqlConnectionWrapperFactory(new SqlTransactionHandler(), SqlConnectionBuilder, sqlRetryLogicBaseProvider, SqlServerDataStoreConfiguration);
            var schemaManagerDataStore = new SchemaManagerDataStore(sqlConnectionWrapperFactory, SqlServerDataStoreConfiguration, NullLogger<SchemaManagerDataStore>.Instance);
            _schemaUpgradeRunner = new SchemaUpgradeRunner(scriptProvider, baseScriptProvider, NullLogger<SchemaUpgradeRunner>.Instance, sqlConnectionWrapperFactory, schemaManagerDataStore);

            Func<IServiceProvider, SchemaUpgradeRunner> schemaUpgradeRunnerFactory = p => _schemaUpgradeRunner;
            Func<IServiceProvider, IReadOnlySchemaManagerDataStore> schemaManagerDataStoreFactory = p => schemaManagerDataStore;
            Func<IServiceProvider, SqlConnectionWrapperFactory> sqlConnectionWrapperFactoryFunc = p => sqlConnectionWrapperFactory;

            var collection = new ServiceCollection();
            collection.AddScoped(sqlConnectionWrapperFactoryFunc);
            collection.AddScoped(schemaUpgradeRunnerFactory);
            collection.AddScoped(schemaManagerDataStoreFactory);
            var serviceProviderSchemaInitializer = collection.BuildServiceProvider();
            _schemaInitializer = new SchemaInitializer(serviceProviderSchemaInitializer, SqlServerDataStoreConfiguration, SchemaInformation, mediator, NullLogger<SchemaInitializer>.Instance);

            _searchParameterDefinitionManager = new SearchParameterDefinitionManager(ModelInfoProvider.Instance, _mediator, () => _searchService.CreateMockScope(), NullLogger<SearchParameterDefinitionManager>.Instance);

            _filebasedSearchParameterStatusDataStore = new FilebasedSearchParameterStatusDataStore(_searchParameterDefinitionManager, ModelInfoProvider.Instance);

            var securityConfiguration = new SecurityConfiguration { PrincipalClaims = { "oid" } };

            SqlTransactionHandler = new SqlTransactionHandler();
            SqlConnectionWrapperFactory = new SqlConnectionWrapperFactory(SqlTransactionHandler, SqlConnectionBuilder, sqlRetryLogicBaseProvider, SqlServerDataStoreConfiguration);

            var sqlServerFhirModel = new SqlServerFhirModel(
                SchemaInformation,
                _searchParameterDefinitionManager,
                () => _filebasedSearchParameterStatusDataStore,
                Options.Create(securityConfiguration),
                () => SqlConnectionWrapperFactory.CreateMockScope(),
                Substitute.For<IMediator>(),
                NullLogger<SqlServerFhirModel>.Instance);
            SqlServerFhirModel = sqlServerFhirModel;

            var searchParameterToSearchValueTypeMap = new SearchParameterToSearchValueTypeMap();

            var serviceCollection = new ServiceCollection();
            serviceCollection.AddSqlServerTableRowParameterGenerators();
            serviceCollection.AddSingleton(sqlServerFhirModel);
            serviceCollection.AddSingleton<ISqlServerFhirModel>(sqlServerFhirModel);
            serviceCollection.AddSingleton(searchParameterToSearchValueTypeMap);
            var converter = (ICompressedRawResourceConverter)new CompressedRawResourceConverter();
            serviceCollection.AddSingleton(converter);

            ServiceProvider serviceProvider = serviceCollection.BuildServiceProvider();

            var upsertSearchParamsTvpGenerator = serviceProvider.GetRequiredService<VLatest.UpsertSearchParamsTvpGenerator<List<ResourceSearchParameterStatus>>>();

            _supportedSearchParameterDefinitionManager = new SupportedSearchParameterDefinitionManager(_searchParameterDefinitionManager);

            SqlServerSearchParameterStatusDataStore = new SqlServerSearchParameterStatusDataStore(
                () => SqlConnectionWrapperFactory.CreateMockScope(),
                upsertSearchParamsTvpGenerator,
                () => _filebasedSearchParameterStatusDataStore,
                SchemaInformation,
                sqlSortingValidator,
                sqlServerFhirModel,
                _searchParameterDefinitionManager);

            IOptions<CoreFeatureConfiguration> options = coreFeatures ?? Options.Create(new CoreFeatureConfiguration());

            var bundleConfiguration = new BundleConfiguration() { SupportsBundleOrchestrator = true };
            var bundleOptions = Substitute.For<IOptions<BundleConfiguration>>();
            bundleOptions.Value.Returns(bundleConfiguration);

            var bundleOrchestrator = new BundleOrchestrator(bundleOptions, NullLogger<BundleOrchestrator>.Instance);

            SqlRetryService = new SqlRetryService(SqlConnectionBuilder, SqlServerDataStoreConfiguration, Options.Create(new SqlRetryServiceOptions()), new SqlRetryServiceDelegateOptions());

            _fhirDataStore = new SqlServerFhirDataStore(
                sqlServerFhirModel,
                searchParameterToSearchValueTypeMap,
                options,
                bundleOrchestrator,
                SqlRetryService,
                SqlConnectionWrapperFactory,
                converter,
                NullLogger<SqlServerFhirDataStore>.Instance,
                SchemaInformation,
                ModelInfoProvider.Instance,
                _fhirRequestContextAccessor);

            // the test queue client may not be enough for these tests. will need to look back into this.
            var queueClient = new TestQueueClient();
            _fhirOperationDataStore = new SqlServerFhirOperationDataStore(queueClient, NullLoggerFactory.Instance);

<<<<<<< HEAD
            var sqlQueueClient = new SqlQueueClient(SqlConnectionWrapperFactory, SchemaInformation, SqlRetryService, NullLogger<SqlQueueClient>.Instance);
            _sqlServerFhirOperationDataStore = new SqlServerFhirOperationDataStore(sqlQueueClient, NullLoggerFactory.Instance);
=======
            var sqlQueueClient = new SqlQueueClient(SchemaInformation, SqlRetryService, NullLogger<SqlQueueClient>.Instance);
            _sqlServerFhirOperationDataStore = new SqlServerFhirOperationDataStore(SqlConnectionWrapperFactory, sqlQueueClient, NullLogger<SqlServerFhirOperationDataStore>.Instance, NullLoggerFactory.Instance);
>>>>>>> 9cec2fb6

            _fhirRequestContextAccessor.RequestContext.CorrelationId.Returns(Guid.NewGuid().ToString());
            _fhirRequestContextAccessor.RequestContext.RouteName.Returns("routeName");

            var searchableSearchParameterDefinitionManager = new SearchableSearchParameterDefinitionManager(_searchParameterDefinitionManager, _fhirRequestContextAccessor);
            var searchParameterExpressionParser = new SearchParameterExpressionParser(new ReferenceSearchValueParser(_fhirRequestContextAccessor));
            var expressionParser = new ExpressionParser(() => searchableSearchParameterDefinitionManager, searchParameterExpressionParser);

            var searchOptionsFactory = new SearchOptionsFactory(
                expressionParser,
                () => searchableSearchParameterDefinitionManager,
                options,
                _fhirRequestContextAccessor,
                sqlSortingValidator,
                new ExpressionAccessControl(_fhirRequestContextAccessor),
                NullLogger<SearchOptionsFactory>.Instance);

            var searchParamTableExpressionQueryGeneratorFactory = new SearchParamTableExpressionQueryGeneratorFactory(searchParameterToSearchValueTypeMap);
            var sqlRootExpressionRewriter = new SqlRootExpressionRewriter(searchParamTableExpressionQueryGeneratorFactory);
            var chainFlatteningRewriter = new ChainFlatteningRewriter(searchParamTableExpressionQueryGeneratorFactory);
            var sortRewriter = new SortRewriter(searchParamTableExpressionQueryGeneratorFactory);
            var partitionEliminationRewriter = new PartitionEliminationRewriter(sqlServerFhirModel, SchemaInformation, () => searchableSearchParameterDefinitionManager);
            var compartmentDefinitionManager = new CompartmentDefinitionManager(ModelInfoProvider.Instance);
            compartmentDefinitionManager.StartAsync(CancellationToken.None).Wait();
            var compartmentSearchRewriter = new CompartmentSearchRewriter(new Lazy<ICompartmentDefinitionManager>(() => compartmentDefinitionManager), new Lazy<ISearchParameterDefinitionManager>(() => _searchParameterDefinitionManager));
            var smartCompartmentSearchRewriter = new SmartCompartmentSearchRewriter(compartmentSearchRewriter, new Lazy<ISearchParameterDefinitionManager>(() => _searchParameterDefinitionManager));

            SqlQueryHashCalculator = new TestSqlHashCalculator();

            _searchService = new SqlServerSearchService(
                searchOptionsFactory,
                _fhirDataStore,
                sqlServerFhirModel,
                sqlRootExpressionRewriter,
                chainFlatteningRewriter,
                sortRewriter,
                partitionEliminationRewriter,
                compartmentSearchRewriter,
                smartCompartmentSearchRewriter,
                SqlConnectionBuilder,
                SqlRetryService,
                SqlServerDataStoreConfiguration,
                SchemaInformation,
                _fhirRequestContextAccessor,
                new CompressedRawResourceConverter(),
                SqlQueryHashCalculator,
                NullLogger<SqlServerSearchService>.Instance);

            ISearchParameterSupportResolver searchParameterSupportResolver = Substitute.For<ISearchParameterSupportResolver>();
            searchParameterSupportResolver.IsSearchParameterSupported(Arg.Any<SearchParameterInfo>()).Returns((true, false));

            _searchParameterStatusManager = new SearchParameterStatusManager(
                SqlServerSearchParameterStatusDataStore,
                _searchParameterDefinitionManager,
                searchParameterSupportResolver,
                mediator,
                NullLogger<SearchParameterStatusManager>.Instance);

            _testHelper = new SqlServerFhirStorageTestHelper(initialConnectionString, MasterDatabaseName, sqlServerFhirModel, SqlConnectionBuilder, queueClient);

            _sqlQueueClient = new SqlQueueClient(SchemaInformation, SqlRetryService, NullLogger<SqlQueueClient>.Instance);
        }

        public string TestConnectionString { get; }

        internal SqlTransactionHandler SqlTransactionHandler { get; }

        internal SqlConnectionWrapperFactory SqlConnectionWrapperFactory { get; }

        internal SqlServerFhirDataStore SqlServerFhirDataStore => _fhirDataStore;

        internal IOptions<SqlServerDataStoreConfiguration> SqlServerDataStoreConfiguration { get; }

        internal ISqlConnectionBuilder SqlConnectionBuilder { get; }

        internal SqlRetryService SqlRetryService { get; }

        internal SqlServerSearchParameterStatusDataStore SqlServerSearchParameterStatusDataStore { get; }

        internal SqlServerFhirModel SqlServerFhirModel { get; }

        internal SchemaInformation SchemaInformation { get; }

        internal ISqlQueryHashCalculator SqlQueryHashCalculator { get; }

        public async Task InitializeAsync()
        {
            await _testHelper.CreateAndInitializeDatabase(_databaseName, _maximumSupportedSchemaVersion, forceIncrementalSchemaUpgrade: false, _schemaInitializer, CancellationToken.None);
            await _searchParameterDefinitionManager.EnsureInitializedAsync(CancellationToken.None);
        }

        public async Task DisposeAsync()
        {
            await _testHelper.DeleteDatabase(_databaseName, CancellationToken.None);
        }

        protected SqlConnection GetSqlConnection(string connectionString)
        {
            var connectionBuilder = new SqlConnectionStringBuilder(connectionString);
            var result = new SqlConnection(connectionBuilder.ToString());
            return result;
        }

        object IServiceProvider.GetService(Type serviceType)
        {
            if (serviceType == typeof(IFhirDataStore))
            {
                return _fhirDataStore;
            }

            if (serviceType == typeof(IFhirOperationDataStore))
            {
                return _fhirOperationDataStore;
            }

            if (serviceType == typeof(SqlServerFhirOperationDataStore))
            {
                return _sqlServerFhirOperationDataStore;
            }

            if (serviceType == typeof(IFhirStorageTestHelper))
            {
                return _testHelper;
            }

            if (serviceType == typeof(ISqlServerFhirStorageTestHelper))
            {
                return _testHelper;
            }

            if (serviceType.IsInstanceOfType(this))
            {
                return this;
            }

            if (serviceType == typeof(ITransactionHandler))
            {
                return SqlTransactionHandler;
            }

            if (serviceType == typeof(ISearchParameterStatusDataStore))
            {
                return SqlServerSearchParameterStatusDataStore;
            }

            if (serviceType == typeof(FilebasedSearchParameterStatusDataStore))
            {
                return _filebasedSearchParameterStatusDataStore;
            }

            if (serviceType == typeof(ISearchService))
            {
                return _searchService;
            }

            if (serviceType == typeof(SearchParameterDefinitionManager))
            {
                return _searchParameterDefinitionManager;
            }

            if (serviceType == typeof(SupportedSearchParameterDefinitionManager))
            {
                return _supportedSearchParameterDefinitionManager;
            }

            if (serviceType == typeof(SchemaInitializer))
            {
                return _schemaInitializer;
            }

            if (serviceType == typeof(SchemaUpgradeRunner))
            {
                return _schemaUpgradeRunner;
            }

            if (serviceType == typeof(SearchParameterStatusManager))
            {
                return _searchParameterStatusManager;
            }

            if (serviceType == typeof(RequestContextAccessor<IFhirRequestContext>))
            {
                return _fhirRequestContextAccessor;
            }

            if (serviceType == typeof(IQueueClient))
            {
                return _sqlQueueClient;
            }

            if (serviceType == typeof(TestSqlHashCalculator))
            {
                return SqlQueryHashCalculator as TestSqlHashCalculator;
            }

            return null;
        }
    }
}<|MERGE_RESOLUTION|>--- conflicted
+++ resolved
@@ -192,13 +192,8 @@
             var queueClient = new TestQueueClient();
             _fhirOperationDataStore = new SqlServerFhirOperationDataStore(queueClient, NullLoggerFactory.Instance);
 
-<<<<<<< HEAD
-            var sqlQueueClient = new SqlQueueClient(SqlConnectionWrapperFactory, SchemaInformation, SqlRetryService, NullLogger<SqlQueueClient>.Instance);
-            _sqlServerFhirOperationDataStore = new SqlServerFhirOperationDataStore(sqlQueueClient, NullLoggerFactory.Instance);
-=======
             var sqlQueueClient = new SqlQueueClient(SchemaInformation, SqlRetryService, NullLogger<SqlQueueClient>.Instance);
             _sqlServerFhirOperationDataStore = new SqlServerFhirOperationDataStore(SqlConnectionWrapperFactory, sqlQueueClient, NullLogger<SqlServerFhirOperationDataStore>.Instance, NullLoggerFactory.Instance);
->>>>>>> 9cec2fb6
 
             _fhirRequestContextAccessor.RequestContext.CorrelationId.Returns(Guid.NewGuid().ToString());
             _fhirRequestContextAccessor.RequestContext.RouteName.Returns("routeName");
